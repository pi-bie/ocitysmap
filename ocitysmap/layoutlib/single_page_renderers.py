--- conflicted
+++ resolved
@@ -44,7 +44,6 @@
 from indexlib.commons import IndexDoesNotFitError, IndexEmptyError
 import draw_utils
 from ocitysmap.maplib.map_canvas import MapCanvas
-<<<<<<< HEAD
 
 from colour import Color
 
@@ -52,8 +51,6 @@
 
 import time
 
-=======
->>>>>>> b6330917
 
 LOG = logging.getLogger('ocitysmap')
 
@@ -170,14 +167,6 @@
                                              float(self._map_coords[3]),  # H
                                              dpi)
 
-        # Prepare map overlay
-        if self.rc.overlay:
-            self._overlay_canvas = MapCanvas(self.rc.overlay,
-                                             self.rc.bounding_box,
-                                             float(self._map_coords[2]),  # W
-                                             float(self._map_coords[3]),  # H
-                                             dpi)
-
         # Prepare the grid
         self.grid = self._create_grid(self._map_canvas, dpi)
 
@@ -191,17 +180,12 @@
 
         # Commit the internal rendering stack of the map
         self._map_canvas.render()
-<<<<<<< HEAD
+
         if self.rc.overlay:
            self._overlay_canvas.render()
-=======
-
-        if self.rc.overlay:
-           self._overlay_canvas.render()
-
-
-
->>>>>>> b6330917
+
+
+
 
     def _create_index_rendering(self, on_the_side):
         """
@@ -536,18 +520,9 @@
         # Draw the rescaled Overlay
         if self.rc.overlay:
             ctx.save()
-<<<<<<< HEAD
-            scale_factor = dpi / 72
             rendered_overlay = self._overlay_canvas.get_rendered_map()
             LOG.debug('Overlay:')
-            LOG.debug('Mapnik scale: 1/%f' % rendered_overlay.scale_denominator())
-            LOG.debug('Actual scale: 1/%f' % self._overlay_canvas.get_actual_scale())
             mapnik.render(rendered_overlay, ctx, scale_factor, 0, 0)
-=======
-            rendered_overlay = self._overlay_canvas.get_rendered_map()
-            LOG.debug('Overlay:')
-            mapnik.render(rendered_overlay, ctx)
->>>>>>> b6330917
             ctx.restore()
 
         # Draw a rectangle around the map
