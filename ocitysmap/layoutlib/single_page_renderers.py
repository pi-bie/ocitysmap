# -*- coding: utf-8 -*-

# ocitysmap, city map and street index generator from OpenStreetMap data
# Copyright (C) 2010  David Decotigny
# Copyright (C) 2010  Frédéric Lehobey
# Copyright (C) 2010  Pierre Mauduit
# Copyright (C) 2010  David Mentré
# Copyright (C) 2010  Maxime Petazzoni
# Copyright (C) 2010  Thomas Petazzoni
# Copyright (C) 2010  Gaël Utard

# This program is free software: you can redistribute it and/or modify
# it under the terms of the GNU Affero General Public License as
# published by the Free Software Foundation, either version 3 of the
# License, or any later version.

# This program is distributed in the hope that it will be useful,
# but WITHOUT ANY WARRANTY; without even the implied warranty of
# MERCHANTABILITY or FITNESS FOR A PARTICULAR PURPOSE.  See the
# GNU Affero General Public License for more details.

# You should have received a copy of the GNU Affero General Public License
# along with this program.  If not, see <http://www.gnu.org/licenses/>.

import os
import cairo
import rsvg
import datetime
import locale
import logging
import mapnik
assert mapnik.mapnik_version >= 200100, \
    "Mapnik module version %s is too old, see ocitysmap's INSTALL " \
    "for more details." % mapnik.mapnik_version_string()
import math
import pango
import pangocairo

import commons
import ocitysmap
from abstract_renderer import Renderer
from ocitysmap.indexlib.renderer import StreetIndexRenderer, PoiIndexRenderer
from indexlib.indexer import StreetIndex, PoiIndex
from indexlib.commons import IndexDoesNotFitError, IndexEmptyError
import draw_utils
from ocitysmap.maplib.map_canvas import MapCanvas

from colour import Color

from geopy.geocoders import Nominatim

import time

import qrcode
import qrcode.image.svg
import sys
import StringIO


LOG = logging.getLogger('ocitysmap')


class SinglePageRenderer(Renderer):
    """
    This Renderer creates a full-page map, with the overlayed features
    like the grid, grid labels, scale and compass rose and can draw an
    index.
    """

    name = 'generic_single_page'
    description = 'A generic full-page layout with or without index.'
    qrcode_text = ''

    MAX_INDEX_OCCUPATION_RATIO = 1/3.

    def __init__(self, db, rc, tmpdir, dpi, file_prefix,
                 index_position = 'side'):
        """
        Create the renderer.

        Args:
           rc (RenderingConfiguration): rendering parameters.
           tmpdir (os.path): Path to a temp dir that can hold temp files.
           index_position (str): None or 'side' (index on side),
              'bottom' (index at bottom).
        """
        Renderer.__init__(self, db, rc, tmpdir, dpi)

        # Prepare the index

        if rc.poi_file:
            self.street_index = PoiIndex(rc.poi_file)
        else:
            self.street_index = StreetIndex(db,
                                            rc.polygon_wkt,
                                            rc.i18n)

        if not self.street_index.categories:
            LOG.warning("Designated area leads to an empty index")
            self.street_index = None

        self._grid_legend_margin_pt = \
            min(Renderer.GRID_LEGEND_MARGIN_RATIO * self.paper_width_pt,
                Renderer.GRID_LEGEND_MARGIN_RATIO * self.paper_height_pt)
        self._title_margin_pt = 0.05 * self.paper_height_pt
        self._copyright_margin_pt = 0.02 * self.paper_height_pt

        self._usable_area_width_pt = (self.paper_width_pt -
                                      2 * Renderer.PRINT_SAFE_MARGIN_PT)
        self._usable_area_height_pt = (self.paper_height_pt -
                                       (2 * Renderer.PRINT_SAFE_MARGIN_PT +
                                        self._title_margin_pt +
                                        self._copyright_margin_pt))

        # Prepare the Index (may raise a IndexDoesNotFitError)
        if ( index_position and self.street_index
             and self.street_index.categories ):
            self._index_renderer, self._index_area \
                = self._create_index_rendering(index_position == "side")
        else:
            self._index_renderer, self._index_area = None, None

        # Prepare the layout of the whole page
        if not self._index_area:
            # No index displayed
            self._map_coords = ( Renderer.PRINT_SAFE_MARGIN_PT,
                                 ( Renderer.PRINT_SAFE_MARGIN_PT
                                   + self._title_margin_pt ),
                                 self._usable_area_width_pt,
                                 self._usable_area_height_pt )
        elif index_position == 'side':
            # Index present, displayed on the side
            if self._index_area.x > Renderer.PRINT_SAFE_MARGIN_PT:
                # Index on the right -> map on the left
                self._map_coords = ( Renderer.PRINT_SAFE_MARGIN_PT,
                                     ( Renderer.PRINT_SAFE_MARGIN_PT
                                       + self._title_margin_pt ),
                                     ( self._usable_area_width_pt
                                       - self._index_area.w ),
                                     self._usable_area_height_pt )
            else:
                # Index on the left -> map on the right
                self._map_coords = ( self._index_area.x + self._index_area.w,
                                     ( Renderer.PRINT_SAFE_MARGIN_PT
                                       + self._title_margin_pt ),
                                     ( self._usable_area_width_pt
                                       - self._index_area.w ),
                                     self._usable_area_height_pt )
        elif index_position == 'bottom':
            # Index present, displayed at the bottom -> map on top
            self._map_coords = ( Renderer.PRINT_SAFE_MARGIN_PT,
                                 ( Renderer.PRINT_SAFE_MARGIN_PT
                                   + self._title_margin_pt ),
                                 self._usable_area_width_pt,
                                 ( self._usable_area_height_pt
                                   - self._index_area.h ) )
        else:
            raise AssertionError("Invalid index position %s"
                                 % repr(index_position))

        # Prepare the map
        self._map_canvas = self._create_map_canvas(
            float(self._map_coords[2]),  # W
            float(self._map_coords[3]),  # H
            dpi,
<<<<<<< HEAD
            rc.osmid != None )
=======
            rc.osmid is not None )

        # Prepare map overlay
        if self.rc.overlay:
            self._overlay_canvas = MapCanvas(self.rc.overlay,
                                             self.rc.bounding_box,
                                             float(self._map_coords[2]),  # W
                                             float(self._map_coords[3]),  # H
                                             dpi)

        # Prepare map overlay
        if self.rc.overlay:
            self._overlay_canvas = MapCanvas(self.rc.overlay,
                                             self.rc.bounding_box,
                                             float(self._map_coords[2]),  # W
                                             float(self._map_coords[3]),  # H
                                             dpi)
>>>>>>> 570760c7

        # Prepare map overlay
        if self.rc.overlay:
            self._overlay_canvas = MapCanvas(self.rc.overlay,
                                             self.rc.bounding_box,
                                             float(self._map_coords[2]),  # W
                                             float(self._map_coords[3]),  # H
                                             dpi)

        # Prepare the grid
        self.grid = self._create_grid(self._map_canvas, dpi)

        # Update the street_index to reflect the grid's actual position
        if self.grid and self.street_index:
            self.street_index.apply_grid(self.grid)

        # Dump the CSV street index
        if self.street_index:
            self.street_index.write_to_csv(rc.title, '%s.csv' % file_prefix)

        # Commit the internal rendering stack of the map
        self._map_canvas.render()
        if self.rc.overlay:
           self._overlay_canvas.render()

    def _create_index_rendering(self, on_the_side):
        """
        Prepare to render the Street index.

        Args:
           on_the_side (bool): True=index on the side, False=at bottom.

        Return a couple (StreetIndexRenderer, StreetIndexRenderingArea).
        """
        # Now we determine the actual occupation of the index
        if self.rc.poi_file:
            index_renderer = PoiIndexRenderer(self.rc.i18n,
                                                 self.street_index.categories)
        else:
            index_renderer = StreetIndexRenderer(self.rc.i18n,
                                                 self.street_index.categories)

        # We use a fake vector device to determine the actual
        # rendering characteristics
        fake_surface = cairo.PDFSurface(None,
                                        self.paper_width_pt,
                                        self.paper_height_pt)

        if on_the_side:
            index_max_width_pt \
                = self.MAX_INDEX_OCCUPATION_RATIO * self._usable_area_width_pt

            if not self.rc.i18n.isrtl():
                # non-RTL: Index is on the right
                index_area = index_renderer.precompute_occupation_area(
                    fake_surface,
                    ( self.paper_width_pt - Renderer.PRINT_SAFE_MARGIN_PT
                      - index_max_width_pt ),
                    ( Renderer.PRINT_SAFE_MARGIN_PT + self._title_margin_pt ),
                    index_max_width_pt,
                    self._usable_area_height_pt,
                    'width', 'right')
            else:
                # RTL: Index is on the left
                index_area = index_renderer.precompute_occupation_area(
                    fake_surface,
                    Renderer.PRINT_SAFE_MARGIN_PT,
                    ( Renderer.PRINT_SAFE_MARGIN_PT + self._title_margin_pt ),
                    index_max_width_pt,
                    self._usable_area_height_pt,
                    'width', 'left')
        else:
            # Index at the bottom of the page
            index_max_height_pt \
                = self.MAX_INDEX_OCCUPATION_RATIO * self._usable_area_height_pt

            index_area = index_renderer.precompute_occupation_area(
                fake_surface,
                Renderer.PRINT_SAFE_MARGIN_PT,
                ( self.paper_height_pt
                  - Renderer.PRINT_SAFE_MARGIN_PT
                  - self._copyright_margin_pt
                  - index_max_height_pt ),
                self._usable_area_width_pt,
                index_max_height_pt,
                'height', 'bottom')

        return index_renderer, index_area


    def _draw_title(self, ctx, w_dots, h_dots, font_face):
        """
        Draw the title at the current position inside a
        w_dots*h_dots rectangle.

        Args:
           ctx (cairo.Context): The Cairo context to use to draw.
           w_dots,h_dots (number): Rectangle dimension (ciaro units)
           font_face (str): Pango font specification.
        """

        # Title background
        ctx.save()
        ctx.set_source_rgb(0.8, 0.9, 0.96)
        ctx.rectangle(0, 0, w_dots, h_dots)
        ctx.fill()
        ctx.restore()

        # Retrieve and paint the OSM logo
        ctx.save()
        grp, logo_width = self._get_osm_logo(ctx, 0.8*h_dots)
        if grp:
            ctx.translate(w_dots - logo_width - 0.1*h_dots, 0.1*h_dots)
            ctx.set_source(grp)
            ctx.paint_with_alpha(0.5)
        else:
            LOG.warning("OSM Logo not available.")
            logo_width = 0
        ctx.restore()

        # Retrieve and paint the extra logo
        logo_width2 = 0
        if self.rc.poi_file:
            ctx.save()
            grp, logo_width2 = self._get_extra_logo(ctx, 0.8*h_dots)
            if grp:
                ctx.translate(0.4*h_dots, 0.1*h_dots)
                ctx.set_source(grp)
                ctx.paint_with_alpha(0.5)
                logo_width2 += 0.4*h_dots
            else:
                LOG.warning("Extra Logo not available.")
                logo_width2 = 0
            ctx.restore()

        # Prepare the title
        pc = pangocairo.CairoContext(ctx)
        layout = pc.create_layout()
        layout.set_width(int((w_dots - 0.1*w_dots - logo_width - logo_width2) * pango.SCALE))
        if not self.rc.i18n.isrtl(): layout.set_alignment(pango.ALIGN_LEFT)
        else:                        layout.set_alignment(pango.ALIGN_RIGHT)
        fd = pango.FontDescription(font_face)
        fd.set_size(pango.SCALE)
        layout.set_font_description(fd)
        layout.set_text(self.rc.title)
        draw_utils.adjust_font_size(layout, fd, layout.get_width(), 0.8*h_dots)

        # Draw the title
        ctx.save()
        ctx.rectangle(0, 0, w_dots, h_dots)
        ctx.stroke()
        ctx.translate(0.4*h_dots + logo_width2,
                      (h_dots -
                       (layout.get_size()[1] / pango.SCALE)) / 2.0)
        pc.show_layout(layout)
        ctx.restore()


    def _draw_copyright_notice(self, ctx, w_dots, h_dots, notice=None,
                               osm_date=None):
        """
        Draw a copyright notice at current location and within the
        given w_dots*h_dots rectangle.

        Args:
           ctx (cairo.Context): The Cairo context to use to draw.
           w_dots,h_dots (number): Rectangle dimension (ciaro units).
           font_face (str): Pango font specification.
           notice (str): Optional notice to replace the default.
        """

        today = datetime.date.today()
        notice = notice or \
            _(u'Copyright © %(year)d MapOSMatic/OCitySMap developers. '
              u'Map data © %(year)d OpenStreetMap.org '
              u'and contributors. http://osm.org/\n'
              u'Map rendered on: %(date)s. OSM data updated on: %(osmdate)s. '
              u'The map may be incomplete or inaccurate.')

        # We need the correct locale to be set for strftime().
        prev_locale = locale.getlocale(locale.LC_TIME)
	try:
            locale.setlocale(locale.LC_TIME, self.rc.i18n.language_code())
        except Exception:
            l.warning('error while setting LC_COLLATE to "%s"' % self._i18n.language_code())

        try:
            if osm_date is None:
                osm_date_str = _(u'unknown')
            else:
                osm_date_str = osm_date.strftime("%d %B %Y %H:%M")

            notice = notice % {'year': today.year,
                               'date': today.strftime("%d %B %Y"),
                               'osmdate': osm_date_str}
        finally:
            locale.setlocale(locale.LC_TIME, prev_locale)

        ctx.save()
        pc = pangocairo.CairoContext(ctx)
        fd = pango.FontDescription('DejaVu')
        fd.set_size(pango.SCALE)
        layout = pc.create_layout()
        layout.set_font_description(fd)
        layout.set_text(notice)
        draw_utils.adjust_font_size(layout, fd, w_dots, h_dots)
        pc.show_layout(layout)
        ctx.restore()

    def _draw_creator_notice(self, ctx, w_dots, h_dots, notice=None,
                               osm_date=None):
        """
        Args:
           ctx (cairo.Context): The Cairo context to use to draw.
           w_dots,h_dots (number): Rectangle dimension (ciaro units).
           font_face (str): Pango font specification.
           notice (str): Optional notice to replace the default.
        """

        today = datetime.date.today()
        notice = notice or \
            _(u'Erstellt mit http://umgebungsplaene.osm-baustelle.de/  -  '
                    u'Kontakt: Hartmut Holzgraefe (hartmut@php.net)')

        ctx.save()
        pc = pangocairo.CairoContext(ctx)
        fd = pango.FontDescription('DejaVu')
        fd.set_size(pango.SCALE)
        layout = pc.create_layout()
        layout.set_font_description(fd)
        layout.set_text(notice)
        draw_utils.adjust_font_size(layout, fd, w_dots, h_dots)
        pc.show_layout(layout)
        ctx.restore()

    def _latlon2xy(self, lat, lon, dpi):
        bbox = self._map_canvas.get_actual_bounding_box()
        vert_angle_span = abs(bbox.get_top_left()[1] - bbox.get_bottom_right()[1])
        horiz_angle_span  = abs(bbox.get_top_left()[0] - bbox.get_bottom_right()[0])

        y = bbox.get_top_left()[0] - lat
        y*= self._map_coords[3] / horiz_angle_span
        y+= commons.convert_pt_to_dots(Renderer.PRINT_SAFE_MARGIN_PT + self._title_margin_pt, dpi)

        x = lon - bbox.get_top_left()[1]
        x*= self._map_coords[2] / vert_angle_span
        x+= commons.convert_pt_to_dots(Renderer.PRINT_SAFE_MARGIN_PT, dpi)

        return x,y

    def _marker(self, color, txt, lat, lon, ctx, dpi):

        marker_path = os.path.abspath(os.path.join(
            os.path.dirname(__file__), '..', '..', 'images', 'marker.svg'))

        fp = open(marker_path,'rb')
        data = fp.read()
        fp.close()

        if color[0] != '#':
            c = Color(color);
            color = c.hex_l

        data = data.replace('#000000', color)

        svg = rsvg.Handle(data = data)

        x,y = self._latlon2xy(lat, lon, dpi)

        scale = 50.0 / svg.props.height;

        x-= svg.props.width  * scale/2
        y-= svg.props.height * scale

        ctx.save()
        ctx.translate(x, y)

        ctx.scale(scale, scale)
        svg.render_cairo(ctx)

        pc = pangocairo.CairoContext(ctx)
        fd = pango.FontDescription('Droid Sans')
        fd.set_size(pango.SCALE)
        layout = pc.create_layout()
        layout.set_font_description(fd)
        layout.set_text(txt)
        draw_utils.adjust_font_size(layout, fd, svg.props.width/3, svg.props.width/3)
        text_x, text_y, text_w, text_h = layout.get_extents()[1]
        ctx.translate(svg.props.width/2 - text_w * scale/50, svg.props.height/5)
        pc.show_layout(layout)

        ctx.restore()

    def _geomarker(self, txt, color, ref, ctx, dpi):

       geolocator = Nominatim()

       time.sleep(1)
       location = geolocator.geocode(ref)

       self._marker(color, txt, location.latitude, location.longitude, ctx, dpi)

    def render(self, cairo_surface, dpi, osm_date):
        """Renders the map, the index and all other visual map features on the
        given Cairo surface.

        Args:
            cairo_surface (Cairo.Surface): the destination Cairo device.
            dpi (int): dots per inch of the device.
        """
        LOG.info('SinglePageRenderer rendering on %dx%dmm paper at %d dpi.' %
                 (self.rc.paper_width_mm, self.rc.paper_height_mm, dpi))

        # First determine some useful drawing parameters
        safe_margin_dots \
            = commons.convert_pt_to_dots(Renderer.PRINT_SAFE_MARGIN_PT, dpi)
        usable_area_width_dots \
            = commons.convert_pt_to_dots(self._usable_area_width_pt, dpi)
        usable_area_height_dots \
            = commons.convert_pt_to_dots(self._usable_area_height_pt, dpi)

        title_margin_dots \
            = commons.convert_pt_to_dots(self._title_margin_pt, dpi)

        copyright_margin_dots \
            = commons.convert_pt_to_dots(self._copyright_margin_pt, dpi)

        map_coords_dots = map(lambda l: commons.convert_pt_to_dots(l, dpi),
                              self._map_coords)

        ctx = cairo.Context(cairo_surface)

        # Set a white background
        ctx.save()
        ctx.set_source_rgb(1, 1, 1)
        ctx.rectangle(0, 0, commons.convert_pt_to_dots(self.paper_width_pt, dpi),
                      commons.convert_pt_to_dots(self.paper_height_pt, dpi))
        ctx.fill()
        ctx.restore()

        ##
        ## Draw the map, scaled to fit the designated area
        ##
        ctx.save()

        # prevent map background from filling the full canvas
        ctx.rectangle(map_coords_dots[0], map_coords_dots[1], map_coords_dots[2], map_coords_dots[3])
        ctx.clip()

        # Prepare to draw the map at the right location
        ctx.translate(map_coords_dots[0], map_coords_dots[1])

        # Draw the rescaled Map
        ctx.save()
        scale_factor = dpi / 72
        rendered_map = self._map_canvas.get_rendered_map()
        LOG.debug('Map:')
        LOG.debug('Mapnik scale: 1/%f' % rendered_map.scale_denominator())
        LOG.debug('Actual scale: 1/%f' % self._map_canvas.get_actual_scale())
        mapnik.render(rendered_map, ctx, scale_factor, 0, 0)
        ctx.restore()

        # Draw the rescaled Overlay
        if self.rc.overlay:
            LOG.debug('Overlay:')
            ctx.save()
            scale_factor = dpi / 72
            rendered_overlay = self._overlay_canvas.get_rendered_map()
<<<<<<< HEAD
            LOG.debug('Overlay:')
=======
>>>>>>> 570760c7
            mapnik.render(rendered_overlay, ctx, scale_factor, 0, 0)
            ctx.restore()

        # Draw a rectangle around the map
        ctx.rectangle(0, 0, map_coords_dots[2], map_coords_dots[3])
        ctx.stroke()

        # Place the vertical and horizontal square labels
        self._draw_labels(ctx, self.grid,
                          map_coords_dots[2],
                          map_coords_dots[3],
                          commons.convert_pt_to_dots(self._grid_legend_margin_pt,
                                                   dpi))
        ctx.restore()

        ##
        ## Draw the title
        ##
        ctx.save()
        ctx.translate(safe_margin_dots, safe_margin_dots)
        self._draw_title(ctx, usable_area_width_dots,
                         title_margin_dots, 'Droid Sans Bold')
        ctx.restore()

        ##
        ## Draw the index, when applicable
        ##
        if self._index_renderer and self._index_area:
            ctx.save()

            # NEVER use ctx.scale() here because otherwise pango will
            # choose different dont metrics which may be incompatible
            # with what has been computed by __init__(), which may
            # require more columns than expected !  Instead, we have
            # to trick pangocairo into believing it is rendering to a
            # device with the same default resolution, but with a
            # cairo resolution matching the 'dpi' specified
            # resolution. See
            # index::render::StreetIndexRenederer::render() and
            # comments within.

            self._index_renderer.render(ctx, self._index_area, dpi)

            ctx.restore()

            # Also draw a rectangle
            ctx.save()
            ctx.rectangle(commons.convert_pt_to_dots(self._index_area.x, dpi),
                          commons.convert_pt_to_dots(self._index_area.y, dpi),
                          commons.convert_pt_to_dots(self._index_area.w, dpi),
                          commons.convert_pt_to_dots(self._index_area.h, dpi))
            ctx.stroke()
            ctx.restore()

        ##
        ## Draw the copyright notice
        ##
        ctx.save()

        # Move to the right position
        ctx.translate(safe_margin_dots,
                      ( safe_margin_dots + title_margin_dots
                        + usable_area_height_dots
                        + copyright_margin_dots/4. ) )

        # Draw the copyright notice
        self._draw_copyright_notice(ctx, usable_area_width_dots,
                                    copyright_margin_dots,
                                    osm_date=osm_date)
        ctx.restore()

<<<<<<< HEAD
        ##
        ## Draw the creator notice
        ##
	if self.rc.poi_file:
            ctx.save()

            # Move to the right position
            ctx.translate(safe_margin_dots + usable_area_width_dots/2.3,
                          ( safe_margin_dots + title_margin_dots
                            + usable_area_height_dots
                            + copyright_margin_dots/4. ) )
    
            # Draw the copyright notice
            self._draw_creator_notice(ctx, usable_area_width_dots,
                                        copyright_margin_dots,
                                        osm_date=osm_date)
            ctx.restore()


        # Draw compass rose
        # TODO: proper positioning/scaling, move to abstract renderer
        ctx.save()
        ctx.translate(safe_margin_dots + title_margin_dots * 0.5 , 
                      safe_margin_dots + title_margin_dots * 1.5)
        rose_grp, rose_width = self._get_compass_rose(ctx, title_margin_dots)
        ctx.set_source(rose_grp)
        ctx.paint_with_alpha(0.75)
        ctx.stroke()
        ctx.restore()

        # Draw QR code
        if self.qrcode_text:
          ctx.save()
          ctx.translate(safe_margin_dots + title_margin_dots * 0.5, usable_area_height_dots) 
          img = qrcode.make(self.qrcode_text, image_factory=qrcode.image.svg.SvgPathFillImage)
          svgstr = StringIO.StringIO()
          img.save(svgstr);
          svg = rsvg.Handle(data=svgstr.getvalue())
          svgstr.close()
          ctx.move_to(0, 0)
          factor = 200 / svg.props.height
          ctx.scale(factor, factor)
          svg.render_cairo(ctx)
          ctx.restore()


        # Place "you are here" circle and markers from POI file
        if self.rc.poi_file:
            # place POI markers on map canvas
            n = 0
            for category in self.street_index.categories:
                for poi in category.items:
                    n = n + 1
                    lat, lon = poi.endpoint1.get_latlong()
                    self._marker(category.color, str(n), lat, lon, ctx, dpi)

            # place "you are here" circle if coordinates are given
            if self.street_index.lat != False:
                x,y = self._latlon2xy(self.street_index.lat, self.street_index.lon, dpi)
                ctx.save()
                ctx.translate(x, y)
                ctx.set_source_rgba(1, 0, 0, 0.8)
                ctx.set_line_width(10)
                ctx.arc(0, 0, 50, 0, 2*math.pi)
                ctx.stroke_preserve()
                ctx.set_source_rgba(1, 0, 0, 0.2)
                ctx.fill()
                ctx.restore()
=======
        # Draw compass rose
        # TODO: proper positioning/scaling, move to abstract renderer
        ctx.save();
        ctx.translate(50, title_margin_dots + 50);
        ctx.scale(0.33, 0.33)
        compass_path = os.path.abspath(os.path.join(
            os.path.dirname(__file__), '..', '..', 'images', 'compass-rose.svg'))
        svg = rsvg.Handle(compass_path)
        svg.render_cairo(ctx)
        ctx.restore();
>>>>>>> 570760c7

        # TODO: map scale

        cairo_surface.flush()

    @staticmethod
    def _generic_get_compatible_paper_sizes(bounding_box,
                                            scale=Renderer.DEFAULT_SCALE, index_position = None):
        """Returns a list of the compatible paper sizes for the given bounding
        box. The list is sorted, smaller papers first, and a "custom" paper
        matching the dimensions of the bounding box is added at the end.

        Args:
            bounding_box (coords.BoundingBox): the map geographic bounding box.
            scale (int): minimum mapnik scale of the map.
           index_position (str): None or 'side' (index on side),
              'bottom' (index at bottom).

        Returns a list of tuples (paper name, width in mm, height in
        mm, portrait_ok, landscape_ok, is_default). Paper sizes are
        represented in portrait mode.
        """

        # the mapnik scale depends on the latitude
        lat = bounding_box.get_top_left()[0]
        scale *= math.cos(math.radians(lat))

        # by convention, mapnik uses 90 ppi whereas cairo uses 72 ppi
        scale *= float(72) / 90

        geo_height_m, geo_width_m = bounding_box.spheric_sizes()
        paper_width_mm = geo_width_m * 1000 / scale
        paper_height_mm = geo_height_m * 1000 / scale

        LOG.debug('Map represents %dx%dm, needs at least %.1fx%.1fcm '
                  'on paper.' % (geo_width_m, geo_height_m,
                                 paper_width_mm/10., paper_height_mm/10.))

        # Take index into account, when applicable
        if index_position == 'side':
            paper_width_mm /= (1. -
                               SinglePageRenderer.MAX_INDEX_OCCUPATION_RATIO)
        elif index_position == 'bottom':
            paper_height_mm /= (1. -
                                SinglePageRenderer.MAX_INDEX_OCCUPATION_RATIO)

        # Take margins into account
        paper_width_mm += 2 * commons.convert_pt_to_mm(Renderer.PRINT_SAFE_MARGIN_PT)
        paper_height_mm += 2 * commons.convert_pt_to_mm(Renderer.PRINT_SAFE_MARGIN_PT)

        # Take grid legend, title and copyright into account
        paper_width_mm /= 1 - Renderer.GRID_LEGEND_MARGIN_RATIO
        paper_height_mm /= 1 - (Renderer.GRID_LEGEND_MARGIN_RATIO + 0.05 + 0.02)

        # Transform the values into integers
        paper_width_mm  = int(math.ceil(paper_width_mm))
        paper_height_mm = int(math.ceil(paper_height_mm))

        LOG.debug('Best fit is %.1fx%.1fcm.' % (paper_width_mm/10., paper_height_mm/10.))

        # Test both portrait and landscape orientations when checking for paper
        # sizes.
        valid_sizes = []
        for name, w, h in ocitysmap.layoutlib.PAPER_SIZES:
            portrait_ok  = paper_width_mm <= w and paper_height_mm <= h
            landscape_ok = paper_width_mm <= h and paper_height_mm <= w

            if portrait_ok or landscape_ok:
                valid_sizes.append([name, w, h, portrait_ok, landscape_ok, False])

        # Add a 'Custom' paper format to the list that perfectly matches the
        # bounding box.
        valid_sizes.append(['Best fit',
                            min(paper_width_mm, paper_height_mm),
                            max(paper_width_mm, paper_height_mm),
                            paper_width_mm < paper_height_mm,
                            paper_width_mm > paper_height_mm,
                            False])

        # select the first one as default
        valid_sizes[0][5] = True

        return valid_sizes


class SinglePageRendererNoIndex(SinglePageRenderer):

    name = 'plain'
    description = 'Full-page layout without index.'

    def __init__(self, db, rc, tmpdir, dpi, file_prefix):
        """
        Create the renderer.

        Args:
           rc (RenderingConfiguration): rendering parameters.
           tmpdir (os.path): Path to a temp dir that can hold temp files.
        """
        SinglePageRenderer.__init__(self, db, rc, tmpdir, dpi, file_prefix, None)


    @staticmethod
    def get_compatible_paper_sizes(bounding_box,
                                   scale=Renderer.DEFAULT_SCALE):
        """Returns a list of the compatible paper sizes for the given bounding
        box. The list is sorted, smaller papers first, and a "custom" paper
        matching the dimensions of the bounding box is added at the end.

        Args:
            bounding_box (coords.BoundingBox): the map geographic bounding box.
            scale (int): minimum mapnik scale of the map.

        Returns a list of tuples (paper name, width in mm, height in
        mm, portrait_ok, landscape_ok). Paper sizes are represented in
        portrait mode.
        """
        return SinglePageRenderer._generic_get_compatible_paper_sizes(
            bounding_box, scale, None)


class SinglePageRendererIndexOnSide(SinglePageRenderer):

    name = 'single_page_index_side'
    description = 'Full-page layout with the index on the side.'

    def __init__(self, db, rc, tmpdir, dpi, file_prefix):
        """
        Create the renderer.

        Args:
           rc (RenderingConfiguration): rendering parameters.
           tmpdir (os.path): Path to a temp dir that can hold temp files.
        """
        SinglePageRenderer.__init__(self, db, rc, tmpdir, dpi, file_prefix, 'side')

    @staticmethod
    def get_compatible_paper_sizes(bounding_box,
                                   scale=Renderer.DEFAULT_SCALE):
        """Returns a list of the compatible paper sizes for the given bounding
        box. The list is sorted, smaller papers first, and a "custom" paper
        matching the dimensions of the bounding box is added at the end.

        Args:
            bounding_box (coords.BoundingBox): the map geographic bounding box.
            scale (int): minimum mapnik scale of the map.

        Returns a list of tuples (paper name, width in mm, height in
        mm, portrait_ok, landscape_ok). Paper sizes are represented in
        portrait mode.
        """
        return SinglePageRenderer._generic_get_compatible_paper_sizes(
            bounding_box, scale, 'side')


class SinglePageRendererIndexBottom(SinglePageRenderer):

    name = 'single_page_index_bottom'
    description = 'Full-page layout with the index at the bottom.'

    def __init__(self, db, rc, tmpdir, dpi, file_prefix):
        """
        Create the renderer.

        Args:
           rc (RenderingConfiguration): rendering parameters.
           tmpdir (os.path): Path to a temp dir that can hold temp files.
        """
        SinglePageRenderer.__init__(self, db, rc, tmpdir, dpi, file_prefix, 'bottom')

    @staticmethod
    def get_compatible_paper_sizes(bounding_box,
                                   scale=Renderer.DEFAULT_SCALE):
        """Returns a list of the compatible paper sizes for the given bounding
        box. The list is sorted, smaller papers first, and a "custom" paper
        matching the dimensions of the bounding box is added at the end.

        Args:
            bounding_box (coords.BoundingBox): the map geographic bounding box.
            scale (int): minimum mapnik scale of the map.

        Returns a list of tuples (paper name, width in mm, height in
        mm, portrait_ok, landscape_ok). Paper sizes are represented in
        portrait mode.
        """
        return SinglePageRenderer._generic_get_compatible_paper_sizes(
            bounding_box, scale, 'bottom')


if __name__ == '__main__':
    import renderers
    import coords
    from ocitysmap import i18n

    # Hack to fake gettext
    try:
        _(u"Test gettext")
    except NameError:
        __builtins__.__dict__["_"] = lambda x: x

    logging.basicConfig(level=logging.DEBUG)

    bbox = coords.BoundingBox(48.8162, 2.3417, 48.8063, 2.3699)
    zoom = 16

    renderer_cls = renderers.get_renderer_class_by_name('plain')
    papers = renderer_cls.get_compatible_paper_sizes(bbox, zoom)

    print 'Compatible paper sizes:'
    for p in papers:
        print '  * %s (%.1fx%.1fcm)' % (p[0], p[1]/10.0, p[2]/10.0)
    print 'Using first available:', papers[0]

    class StylesheetMock:
        def __init__(self):
            # self.path = '/home/sam/src/python/maposmatic/mapnik-osm/osm.xml'
            self.path = '/mnt/data1/common/home/d2/Downloads/svn/mapnik-osm/osm.xml'
            self.grid_line_color = 'black'
            self.grid_line_alpha = 0.9
            self.grid_line_width = 2
            self.shade_color = 'black'
            self.shade_alpha = 0.7

    class RenderingConfigurationMock:
        def __init__(self):
            self.stylesheet = StylesheetMock()
            self.bounding_box = bbox
            self.paper_width_mm = papers[0][1]
            self.paper_height_mm = papers[0][2]
            self.i18n  = i18n.i18n()
            self.title = 'Au Kremlin-Bycêtre'
            self.polygon_wkt = bbox.as_wkt()

    config = RenderingConfigurationMock()

    plain = renderer_cls(config, '/tmp', None)
    surface = cairo.PDFSurface('/tmp/plain.pdf',
                   commons.convert_mm_to_pt(config.paper_width_mm),
                   commons.convert_mm_to_pt(config.paper_height_mm))

    plain.render(surface, commons.PT_PER_INCH)
    surface.finish()

    print "Generated /tmp/plain.pdf"<|MERGE_RESOLUTION|>--- conflicted
+++ resolved
@@ -163,10 +163,7 @@
             float(self._map_coords[2]),  # W
             float(self._map_coords[3]),  # H
             dpi,
-<<<<<<< HEAD
             rc.osmid != None )
-=======
-            rc.osmid is not None )
 
         # Prepare map overlay
         if self.rc.overlay:
@@ -176,23 +173,6 @@
                                              float(self._map_coords[3]),  # H
                                              dpi)
 
-        # Prepare map overlay
-        if self.rc.overlay:
-            self._overlay_canvas = MapCanvas(self.rc.overlay,
-                                             self.rc.bounding_box,
-                                             float(self._map_coords[2]),  # W
-                                             float(self._map_coords[3]),  # H
-                                             dpi)
->>>>>>> 570760c7
-
-        # Prepare map overlay
-        if self.rc.overlay:
-            self._overlay_canvas = MapCanvas(self.rc.overlay,
-                                             self.rc.bounding_box,
-                                             float(self._map_coords[2]),  # W
-                                             float(self._map_coords[3]),  # H
-                                             dpi)
-
         # Prepare the grid
         self.grid = self._create_grid(self._map_canvas, dpi)
 
@@ -206,6 +186,7 @@
 
         # Commit the internal rendering stack of the map
         self._map_canvas.render()
+
         if self.rc.overlay:
            self._overlay_canvas.render()
 
@@ -548,14 +529,9 @@
 
         # Draw the rescaled Overlay
         if self.rc.overlay:
+            ctx.save()
+            rendered_overlay = self._overlay_canvas.get_rendered_map()
             LOG.debug('Overlay:')
-            ctx.save()
-            scale_factor = dpi / 72
-            rendered_overlay = self._overlay_canvas.get_rendered_map()
-<<<<<<< HEAD
-            LOG.debug('Overlay:')
-=======
->>>>>>> 570760c7
             mapnik.render(rendered_overlay, ctx, scale_factor, 0, 0)
             ctx.restore()
 
@@ -627,7 +603,6 @@
                                     osm_date=osm_date)
         ctx.restore()
 
-<<<<<<< HEAD
         ##
         ## Draw the creator notice
         ##
@@ -696,18 +671,6 @@
                 ctx.set_source_rgba(1, 0, 0, 0.2)
                 ctx.fill()
                 ctx.restore()
-=======
-        # Draw compass rose
-        # TODO: proper positioning/scaling, move to abstract renderer
-        ctx.save();
-        ctx.translate(50, title_margin_dots + 50);
-        ctx.scale(0.33, 0.33)
-        compass_path = os.path.abspath(os.path.join(
-            os.path.dirname(__file__), '..', '..', 'images', 'compass-rose.svg'))
-        svg = rsvg.Handle(compass_path)
-        svg.render_cairo(ctx)
-        ctx.restore();
->>>>>>> 570760c7
 
         # TODO: map scale
 
