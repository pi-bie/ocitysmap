--- conflicted
+++ resolved
@@ -16,15 +16,9 @@
     m = renderer._map_canvas.get_rendered_map()
 
     # get the desired width of the scalebar in m
-<<<<<<< HEAD
-    try:
-        meter = renderer.grid.grid_size_m
-    except Exception:
-=======
     try: # TODO find better way to deal with multi page maps
         meter = renderer.grid.grid_size_m
     except AttributeError:
->>>>>>> ea7fb4a7
         return
 
     oom   = 10 ** floor(log10(meter))
