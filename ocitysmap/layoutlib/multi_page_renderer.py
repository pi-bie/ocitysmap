# -*- coding: utf-8 -*-

# ocitysmap, city map and street index generator from OpenStreetMap data
# Copyright (C) 2012  David Mentré
# Copyright (C) 2012  Thomas Petazzoni
# Copyright (C) 2012  Gaël Utard
# Copyright (C) 2012  Étienne Loks

# This program is free software: you can redistribute it and/or modify
# it under the terms of the GNU Affero General Public License as
# published by the Free Software Foundation, either version 3 of the
# License, or any later version.

# This program is distributed in the hope that it will be useful,
# but WITHOUT ANY WARRANTY; without even the implied warranty of
# MERCHANTABILITY or FITNESS FOR A PARTICULAR PURPOSE.  See the
# GNU Affero General Public License for more details.

# You should have received a copy of the GNU Affero General Public License
# along with this program.  If not, see <http://www.gnu.org/licenses/>.

import cairo
import datetime
from itertools import groupby
import locale
import logging
import mapnik
assert mapnik.mapnik_version() >= 300000, \
    "Mapnik module version %s is too old, see ocitysmap's INSTALL " \
    "for more details." % mapnik.mapnik_version_string()
import math
import os
import gi
gi.require_version('Rsvg', '2.0')
gi.require_version('Pango', '1.0')
gi.require_version('PangoCairo', '1.0')
from gi.repository import Rsvg, Pango, PangoCairo
import shapely.wkt
import sys
from string import Template
from functools import cmp_to_key

import ocitysmap
import coords
from . import commons
from ocitysmap.layoutlib.abstract_renderer import Renderer
from ocitysmap.indexlib.commons import StreetIndexCategory
from ocitysmap.indexlib.indexer import StreetIndex
from ocitysmap.indexlib.multi_page_renderer import MultiPageStreetIndexRenderer
from ocitysmap import draw_utils, maplib, umap_utils
from ocitysmap.maplib.map_canvas import MapCanvas
from ocitysmap.maplib.grid import Grid
from ocitysmap.maplib.overview_grid import OverviewGrid

LOG = logging.getLogger('ocitysmap')

class SimpleStylesheet:
    def __init__(self, path):
        self.path = os.path.abspath(os.path.join('/home/maposmatic/maposmatic/media', path))

class MultiPageRenderer(Renderer):
    """
    This Renderer creates a multi-pages map, with all the classic overlayed
    features and no index page.
    """

    name = 'multi_page'
    description = 'A multi-page layout.'
    multipages = True

    def __init__(self, db, rc, tmpdir, dpi, file_prefix):
        Renderer.__init__(self, db, rc, tmpdir, dpi)

        self._grid_legend_margin_pt = \
            min(Renderer.GRID_LEGEND_MARGIN_RATIO * self.paper_width_pt,
                Renderer.GRID_LEGEND_MARGIN_RATIO * self.paper_height_pt)

        # Compute the usable area per page
        self._usable_area_width_pt = (self.paper_width_pt -
                                      (2 * Renderer.PRINT_SAFE_MARGIN_PT))
        self._usable_area_height_pt = (self.paper_height_pt -
                                       (2 * Renderer.PRINT_SAFE_MARGIN_PT))

        self._map_coords = ( Renderer.PRINT_SAFE_MARGIN_PT,
                             Renderer.PRINT_SAFE_MARGIN_PT,
                             self._usable_area_width_pt,
                             self._usable_area_height_pt ) 

        scale_denom = Renderer.DEFAULT_MULTIPAGE_SCALE

        # the mapnik scale depends on the latitude. However we are
        # always using Mapnik conversion functions (lat,lon <->
        # mercator_meters) so we don't need to take into account
        # latitude in following computations

        # by convention, mapnik uses 90 ppi whereas cairo uses 72 ppi
        scale_denom *= float(72) / 90

        GRAYED_MARGIN_MM  = 10
        OVERLAP_MARGIN_MM = 20

        # Debug: show original bounding box as JS code
        # print self.rc.bounding_box.as_javascript("original", "#00ff00")

        # Convert the original Bounding box into Mercator meters
        self._proj = mapnik.Projection(coords._MAPNIK_PROJECTION)
        orig_envelope = self._project_envelope(self.rc.bounding_box)

        # Extend the bounding box to take into account the lost outter
        # margin
        off_x  = orig_envelope.minx - (GRAYED_MARGIN_MM * scale_denom) / 1000
        off_y  = orig_envelope.miny - (GRAYED_MARGIN_MM * scale_denom) / 1000
        width  = orig_envelope.width() + (2 * GRAYED_MARGIN_MM * scale_denom) / 1000
        height = orig_envelope.height() + (2 * GRAYED_MARGIN_MM * scale_denom) / 1000

        # Calculate the total width and height of paper needed to
        # render the geographical area at the current scale.
        total_width_pt   = commons.convert_mm_to_pt(float(width) * 1000 / scale_denom)
        total_height_pt  = commons.convert_mm_to_pt(float(height) * 1000 / scale_denom)
        self.grayed_margin_pt = commons.convert_mm_to_pt(GRAYED_MARGIN_MM)
        overlap_margin_pt = commons.convert_mm_to_pt(OVERLAP_MARGIN_MM)

        # Calculate the number of pages needed in both directions
        if total_width_pt < self._usable_area_width_pt:
            nb_pages_width = 1
        else:
            nb_pages_width = \
                (float(total_width_pt - self._usable_area_width_pt) / \
                     (self._usable_area_width_pt - overlap_margin_pt)) + 1

        if total_height_pt < self._usable_area_height_pt:
            nb_pages_height = 1
        else:
            nb_pages_height = \
                (float(total_height_pt - self._usable_area_height_pt) / \
                     (self._usable_area_height_pt - overlap_margin_pt)) + 1

        # Round up the number of pages needed so that we have integer
        # number of pages
        self.nb_pages_width = int(math.ceil(nb_pages_width))
        self.nb_pages_height = int(math.ceil(nb_pages_height))

        # Calculate the entire paper area available
        total_width_pt_after_extension = self._usable_area_width_pt + \
            (self._usable_area_width_pt - overlap_margin_pt) * (self.nb_pages_width - 1)
        total_height_pt_after_extension = self._usable_area_height_pt + \
            (self._usable_area_height_pt - overlap_margin_pt) * (self.nb_pages_height - 1)

        # Convert this paper area available in the number of Mercator
        # meters that can be rendered on the map
        total_width_merc = \
            commons.convert_pt_to_mm(total_width_pt_after_extension) * scale_denom / 1000
        total_height_merc = \
            commons.convert_pt_to_mm(total_height_pt_after_extension) * scale_denom / 1000

        # Extend the geographical boundaries so that we completely
        # fill the available paper size. We are careful to extend the
        # boundaries evenly on all directions (so the center of the
        # previous boundaries remain the same as the new one)
        off_x -= (total_width_merc - width) / 2
        width = total_width_merc
        off_y -= (total_height_merc - height) / 2
        height = total_height_merc

        # Calculate what is the final global bounding box that we will render
        envelope = mapnik.Box2d(off_x, off_y, off_x + width, off_y + height)
        self._geo_bbox = self._inverse_envelope(envelope)

        # Debug: show transformed bounding box as JS code
        # print self._geo_bbox.as_javascript("extended", "#0f0f0f")

        # Convert the usable area on each sheet of paper into the
        # amount of Mercator meters we can render in this area.
        usable_area_merc_m_width  = commons.convert_pt_to_mm(self._usable_area_width_pt) * scale_denom / 1000
        usable_area_merc_m_height = commons.convert_pt_to_mm(self._usable_area_height_pt) * scale_denom / 1000
        grayed_margin_merc_m      = (GRAYED_MARGIN_MM * scale_denom) / 1000
        overlap_margin_merc_m     = (OVERLAP_MARGIN_MM * scale_denom) / 1000

        # Calculate all the bounding boxes that correspond to the
        # geographical area that will be rendered on each sheet of
        # paper.
        area_polygon = shapely.wkt.loads(self.rc.polygon_wkt)
        bboxes = []
        self.page_disposition, map_number = {}, 0
        for j in reversed(range(0, self.nb_pages_height)):
            col = self.nb_pages_height - j - 1
            self.page_disposition[col] = []
            for i in range(0, self.nb_pages_width):
                cur_x = off_x + i * (usable_area_merc_m_width - overlap_margin_merc_m)
                cur_y = off_y + j * (usable_area_merc_m_height - overlap_margin_merc_m)
                envelope = mapnik.Box2d(cur_x, cur_y,
                                        cur_x+usable_area_merc_m_width,
                                        cur_y+usable_area_merc_m_height)

                envelope_inner = mapnik.Box2d(cur_x + grayed_margin_merc_m,
                                              cur_y + grayed_margin_merc_m,
                                              cur_x + usable_area_merc_m_width  - grayed_margin_merc_m,
                                              cur_y + usable_area_merc_m_height - grayed_margin_merc_m)
                inner_bb = self._inverse_envelope(envelope_inner)
                if not area_polygon.disjoint(shapely.wkt.loads(
                                                inner_bb.as_wkt())):
                    self.page_disposition[col].append(map_number)
                    map_number += 1
                    bboxes.append((self._inverse_envelope(envelope),
                                   inner_bb))
                else:
                    self.page_disposition[col].append(None)
        # Debug: show per-page bounding boxes as JS code
        # for i, (bb, bb_inner) in enumerate(bboxes):
        #    print bb.as_javascript(name="p%d" % i)

        # apply GPX track
        GPX_filename = None
        if self.rc.gpx_file:
           template_dir = os.path.realpath(
               os.path.join(
                   os.path.dirname(__file__),
                   '../../templates/gpx'))
           template_file = os.path.join(template_dir, 'template.xml')
           GPX_filename = os.path.join(self.tmpdir, 'gpx_style.xml')
           tmpfile = open(GPX_filename, 'w')

           with open(template_file, 'r') as style_template:
               tmpstyle = Template(style_template.read())
               tmpfile.write(tmpstyle.substitute(gpxfile = self.rc.gpx_file,
                                                 svgdir = template_dir))

           tmpfile.close()

        # apply UMAP file
        umap_filename = None
        if self.rc.umap_file:
           template_dir = os.path.realpath(
               os.path.join(
                   os.path.dirname(__file__),
                   '../../templates/umap'))

           json_filename = os.path.join(self.tmpdir, 'geo.json')
           json_tmpfile = open(json_filename, 'w')
           json_tmpfile.write(umap_utils.umap_preprocess(self.rc.umap_file, self.tmpdir))
           json_tmpfile.close()

           template_file = os.path.join(template_dir, 'template.xml')
           umap_filename = os.path.join(self.tmpdir, 'umap_style.xml')
           style_tmpfile = open(umap_filename, 'w')

           with open(template_file, 'r') as style_template:
               tmpstyle = Template(style_template.read())
               style_tmpfile.write(
                   tmpstyle.substitute(
                       umapfile = json_filename,
                       basedir  = template_dir
                   ))

           style_tmpfile.close()

        self.pages = []

        # Create an overview map

        overview_bb = self._geo_bbox.create_expanded(0.001, 0.001)
        # Create the overview grid
        self.overview_grid = OverviewGrid(overview_bb,
                     [bb_inner for bb, bb_inner in bboxes], self.rc.i18n.isrtl())

        grid_shape = self.overview_grid.generate_shape_file(
                    os.path.join(self.tmpdir, 'grid_overview.shp'))

        # Create a canvas for the overview page
        self.overview_canvas = MapCanvas(self.rc.stylesheet,
                               overview_bb, self._usable_area_width_pt,
                               self._usable_area_height_pt, dpi,
                               extend_bbox_to_ratio=True)

        # Create the gray shape around the overview map
        exterior = shapely.wkt.loads(self.overview_canvas.get_actual_bounding_box()\
                                                                .as_wkt())
        interior = shapely.wkt.loads(self.rc.polygon_wkt)
        shade_wkt = exterior.difference(interior).wkt
        shade = maplib.shapes.PolyShapeFile(self.rc.bounding_box,
                os.path.join(self.tmpdir, 'shape_overview.shp'),
                             'shade-overview')
        shade.add_shade_from_wkt(shade_wkt)

        if self.rc.osmid != None:
            self.overview_canvas.add_shape_file(shade)
        self.overview_canvas.add_shape_file(grid_shape,
                                  self.rc.stylesheet.grid_line_color, 1,
                                  self.rc.stylesheet.grid_line_width)

        self.overview_canvas.render()

        self.overview_overlay_canvases = []
        self.overview_overlay_effects = []
        
        for overlay in self.rc.overlays:
            path = overlay.path.strip()
            if path.startswith('internal:'):
                self.overview_overlay_effects.append(path.lstrip('internal:'))
            else:
                ov_canvas = MapCanvas(overlay,
                                      overview_bb,
                                      self._usable_area_width_pt,
                                      self._usable_area_height_pt,
                                      dpi,
                                      extend_bbox_to_ratio=True)
                ov_canvas.render()
                self.overview_overlay_canvases.append(ov_canvas)

        if self.rc.gpx_file:
            ov_canvas = MapCanvas(SimpleStylesheet(GPX_filename),
                                  overview_bb,
                                  self._usable_area_width_pt,
                                  self._usable_area_height_pt,
                                  dpi,
                                  extend_bbox_to_ratio=True)
            ov_canvas.render()
            self.overview_overlay_canvases.append(ov_canvas)

        if self.rc.umap_file:
            ov_canvas = MapCanvas(SimpleStylesheet(umap_filename),
                                  self.rc.bounding_box,
                                  float(self._map_coords[2]),  # W
                                  float(self._map_coords[3]),  # H
                                  dpi)
            ov_canvas.render()
            self.overview_overlay_canvases.append(ov_canvas)

        # Create the map canvas for each page
        indexes = []
        for i, (bb, bb_inner) in enumerate(bboxes):

            # Create the gray shape around the map
            exterior = shapely.wkt.loads(bb.as_wkt())
            interior = shapely.wkt.loads(bb_inner.as_wkt())
            shade_wkt = exterior.difference(interior).wkt
            shade = maplib.shapes.PolyShapeFile(
                bb, os.path.join(self.tmpdir, 'shade%d.shp' % i),
                'shade%d' % i)
            shade.add_shade_from_wkt(shade_wkt)

            # Create the contour shade

            # Area to keep visible
            interior_contour = shapely.wkt.loads(self.rc.polygon_wkt)
            # Determine the shade WKT
            shade_contour_wkt = interior.difference(interior_contour).wkt
            # Prepare the shade SHP
            shade_contour = maplib.shapes.PolyShapeFile(bb,
                os.path.join(self.tmpdir, 'shade_contour%d.shp' % i),
                'shade_contour%d' % i)
            shade_contour.add_shade_from_wkt(shade_contour_wkt)


            # Create one canvas for the current page
            map_canvas = MapCanvas(self.rc.stylesheet,
                                   bb, self._usable_area_width_pt,
                                   self._usable_area_height_pt, dpi,
                                   extend_bbox_to_ratio=False)

            # Create canvas for overlay on current page
            overlay_canvases = []
            overlay_effects  = []
            for overlay in self.rc.overlays:
                path = overlay.path.strip()
                if path.startswith('internal:'):
                    overlay_effects.append(path.lstrip('internal:'))
                else:
                    overlay_canvases.append(MapCanvas(overlay,
                                               bb, self._usable_area_width_pt,
                                               self._usable_area_height_pt, dpi,
                                               extend_bbox_to_ratio=False))

            # apply GPX track
            if self.rc.gpx_file:
                overlay_canvases.append(MapCanvas(SimpleStylesheet(GPX_filename),
                                           bb, self._usable_area_width_pt,
                                           self._usable_area_height_pt, dpi,
                                           extend_bbox_to_ratio=False))

            # apply UMAP file
            if self.rc.umap_file:
                overlay_canvases.append(MapCanvas(SimpleStylesheet(umap_filename),
                                                  bb, self._usable_area_width_pt,
                                                  self._usable_area_height_pt, dpi,
                                                  extend_bbox_to_ratio=False))

            # Create the grid
            map_grid = Grid(bb_inner, map_canvas.get_actual_scale(), self.rc.i18n.isrtl())
            grid_shape = map_grid.generate_shape_file(
                os.path.join(self.tmpdir, 'grid%d.shp' % i))

            map_canvas.add_shape_file(shade)
            if self.rc.osmid != None:
                map_canvas.add_shape_file(shade_contour,
<<<<<<< HEAD
                                          self.rc.stylesheet.shade_color_2,
                                          self.rc.stylesheet.shade_alpha_2)
=======
                                      self.rc.stylesheet.shade_color_2,
                                      self.rc.stylesheet.shade_alpha_2)
>>>>>>> ea7fb4a7
            map_canvas.add_shape_file(grid_shape,
                                      self.rc.stylesheet.grid_line_color,
                                      self.rc.stylesheet.grid_line_alpha,
                                      self.rc.stylesheet.grid_line_width)

            map_canvas.render()

            for overlay_canvas in overlay_canvases:
                overlay_canvas.render()

            self.pages.append((map_canvas, map_grid, overlay_canvases, overlay_effects))

            # Create the index for the current page
            inside_contour_wkt = interior_contour.intersection(interior).wkt
            index = StreetIndex(self.db,
                                inside_contour_wkt,
                                self.rc.i18n, page_number=(i + 4))

            index.apply_grid(map_grid)
            indexes.append(index)

        # Merge all indexes
        self.index_categories = self._merge_page_indexes(indexes)

        # Prepare the small map for the front page
        self._prepare_front_page_map(dpi, GPX_filename, umap_filename)

    def _merge_page_indexes(self, indexes):
        # First, we split street categories and "other" categories,
        # because we sort them and we don't want to have the "other"
        # categories intermixed with the street categories. This
        # sorting is required for the groupby Python operator to work
        # properly.
        all_categories_streets = []
        all_categories_others  = []
        for page_number, idx in enumerate(indexes):
            for cat in idx.categories:
                # Split in two lists depending on the category type
                # (street or other)
                if cat.is_street:
                    all_categories_streets.append(cat)
                else:
                    all_categories_others.append(cat)

        all_categories_streets_merged = \
            self._merge_index_same_categories(all_categories_streets, is_street=True)
        all_categories_others_merged = \
            self._merge_index_same_categories(all_categories_others, is_street=False)

        all_categories_merged = \
            all_categories_streets_merged + all_categories_others_merged

        return all_categories_merged

    def _my_cmp(self, x, y):
        return locale.strcoll(x.label, y.label)

    def _merge_index_same_categories(self, categories, is_street=True):
        # Sort by categories. Now we may have several consecutive
        # categories with the same name (i.e category for letter 'A'
        # from page 1, category for letter 'A' from page 3).
        categories.sort(key=lambda s:s.name)

        categories_merged = []
        for category_name,grouped_categories in groupby(categories,
                                                        key=lambda s:s.name):

            # Group the different IndexItem from categories having the
            # same name. The groupby() function guarantees us that
            # categories with the same name are grouped together in
            # grouped_categories[].

            grouped_items = []
            for cat in grouped_categories:
                grouped_items.extend(cat.items)

            # Re-sort alphabetically all the IndexItem according to
            # the street name.

            prev_locale = locale.getlocale(locale.LC_COLLATE)
            try:
                locale.setlocale(locale.LC_COLLATE, self.rc.i18n.language_code())
            except Exception:
                l.warning('error while setting LC_COLLATE to "%s"' % self._i18n.language_code())

            try:
                grouped_items_sorted = \
                    sorted(grouped_items, key = cmp_to_key(self._my_cmp))        
            finally:
                locale.setlocale(locale.LC_COLLATE, prev_locale)

            self._blank_duplicated_names(grouped_items_sorted)

            # Rebuild a IndexCategory object with the list of merged
            # and sorted IndexItem
            categories_merged.append(
                StreetIndexCategory(category_name, grouped_items_sorted, is_street))

        return categories_merged

    # We set the label to empty string in case of duplicated item. In
    # multi-page renderer we won't draw the dots in that case
    def _blank_duplicated_names(self, grouped_items_sorted):
        prev_label = ''
        for item in grouped_items_sorted:
            if prev_label == item.label:
                item.label = ''
            else:
                prev_label = item.label

    def _project_envelope(self, bbox):
        """Project the given bounding box into the rendering projection."""
        envelope = mapnik.Box2d(bbox.get_top_left()[1],
                                bbox.get_top_left()[0],
                                bbox.get_bottom_right()[1],
                                bbox.get_bottom_right()[0])
        c0 = self._proj.forward(mapnik.Coord(envelope.minx, envelope.miny))
        c1 = self._proj.forward(mapnik.Coord(envelope.maxx, envelope.maxy))
        return mapnik.Box2d(c0.x, c0.y, c1.x, c1.y)

    def _inverse_envelope(self, envelope):
        """Inverse the given cartesian envelope (in 900913) back to a 4002
        bounding box."""
        c0 = self._proj.inverse(mapnik.Coord(envelope.minx, envelope.miny))
        c1 = self._proj.inverse(mapnik.Coord(envelope.maxx, envelope.maxy))
        return coords.BoundingBox(c0.y, c0.x, c1.y, c1.x)

    def _prepare_front_page_map(self, dpi, GPX_filename, umap_filename):
        front_page_map_w = \
            self._usable_area_width_pt - 2 * Renderer.PRINT_SAFE_MARGIN_PT
        front_page_map_h = \
            (self._usable_area_height_pt - 2 * Renderer.PRINT_SAFE_MARGIN_PT) / 2

        # Create the nice small map
        front_page_map = \
            MapCanvas(self.rc.stylesheet,
                      self.rc.bounding_box,
                      front_page_map_w,
                      front_page_map_h,
                      dpi,
                      extend_bbox_to_ratio=True)

        # Add the shape that greys out everything that is outside of
        # the administrative boundary.
        exterior = shapely.wkt.loads(front_page_map.get_actual_bounding_box().as_wkt())
        interior = shapely.wkt.loads(self.rc.polygon_wkt)
        shade_wkt = exterior.difference(interior).wkt
        shade = maplib.shapes.PolyShapeFile(self.rc.bounding_box,
                os.path.join(self.tmpdir, 'shape_overview_cover.shp'),
                             'shade-overview-cover')
        shade.add_shade_from_wkt(shade_wkt)
        front_page_map.add_shape_file(shade)
        front_page_map.render()
        self._front_page_map = front_page_map

        self._frontpage_overlay_canvases = []
        self._frontpage_overlay_effects  = []
        for overlay in self.rc.overlays:
            path = overlay.path.strip()
            if path.startswith('internal:'):
                self._frontpage_overlay_effects.append(path.lstrip('internal:'))
            else:
                ov_canvas = MapCanvas(overlay,
                                      self.rc.bounding_box,
                                      front_page_map_w,
                                      front_page_map_h,
                                      dpi,
                                      extend_bbox_to_ratio=True)
                ov_canvas.render()
                self._frontpage_overlay_canvases.append(ov_canvas)

        if self.rc.gpx_file:
            ov_canvas = MapCanvas(SimpleStylesheet(GPX_filename),
                                  self.rc.bounding_box,
                                  front_page_map_w,
                                  front_page_map_h,
                                  dpi,
                                  extend_bbox_to_ratio=True)
            ov_canvas.render()
            self._frontpage_overlay_canvases.append(ov_canvas)

        if self.rc.umap_file:
            ov_canvas = MapCanvas(SimpleStylesheet(umap_filename),
                                  self.rc.bounding_box,
                                  front_page_map_w,
                                  front_page_map_h,
                                  dpi,
                                  extend_bbox_to_ratio=True)
            ov_canvas.render()
            self._frontpage_overlay_canvases.append(ov_canvas)

    def _render_front_page_header(self, ctx, w, h):
        # Draw a grey blue block which will contain the name of the
        # city being rendered.
        ctx.save()
        blue_w = w
        blue_h = 0.3 * h
        ctx.set_source_rgb(.80,.80,.80)
        ctx.rectangle(0, 0, blue_w, blue_h)
        ctx.fill()
        draw_utils.draw_text_adjusted(ctx, self.rc.title, blue_w/2, blue_h/2,
                 blue_w, blue_h)
        ctx.restore()

    def _render_front_page_map(self, ctx, dpi, w, h):
        # We will render the map slightly below the title
        ctx.save()
        ctx.translate(0, 0.3 * h + Renderer.PRINT_SAFE_MARGIN_PT)

        # prevent map background from filling the full canvas
        ctx.rectangle(0, 0, w, h / 2)
        ctx.clip()

        # Render the map !
        mapnik.render(self._front_page_map.get_rendered_map(), ctx)
        
        for ov_canvas in self._frontpage_overlay_canvases:
            rendered_map = ov_canvas.get_rendered_map()
            mapnik.render(rendered_map, ctx)

        # apply effect overlays
        ctx.save()
        # we have to undo border adjustments here
        ctx.translate(0, -(0.3 * h + Renderer.PRINT_SAFE_MARGIN_PT))
        self._map_canvas = self._front_page_map;
        for effect in self._frontpage_overlay_effects:
            self.render_plugin(effect, ctx)
        ctx.restore()
    

            
        ctx.restore()

    def _render_front_page_footer(self, ctx, w, h, osm_date):
        ctx.save()

        # Draw the footer
        ctx.translate(0, 0.8 * h + 2 * Renderer.PRINT_SAFE_MARGIN_PT)

        # Display a nice grey rectangle as the background of the
        # footer
        footer_w = w
        footer_h = 0.2 * h - 2 * Renderer.PRINT_SAFE_MARGIN_PT
        ctx.set_source_rgb(.80,.80,.80)
        ctx.rectangle(0, 0, footer_w, footer_h)
        ctx.fill()

        # Draw the OpenStreetMap logo to the right of the footer
        logo_height = footer_h / 2
        grp, logo_width = self._get_osm_logo(ctx, logo_height)
        if grp:
            ctx.save()
            ctx.translate(w - logo_width - Renderer.PRINT_SAFE_MARGIN_PT,
                          logo_height / 2)
            ctx.set_source(grp)
            ctx.paint_with_alpha(0.8)
            ctx.restore()

        # Prepare the text for the left of the footer
        today = datetime.date.today()
        notice = _(u'Copyright © %(year)d MapOSMatic/OCitySMap developers.')
        notice+= '\n\n'
        notice+= _(u'Map data © %(year)d OpenStreetMap contributors (see http://osm.org/copyright)')
        notice+= '\n'
        annotations = []

        if self.rc.stylesheet.annotation != '':
            annotations.append(self.rc.stylesheet.annotation)
            for overlay in self.rc.overlays:
                if overlay.annotation != '':
                    annotations.append(overlay.annotation)
        if len(annotations) > 0:
            notice+= _(u'Map styles:')
            notice+= ' ' + '; '.join(annotations) + '\n'

        notice+= _(u'Map rendered on: %(date)s. OSM data updated on: %(osmdate)s.')
        notice+= '\n'
        notice+= _(u'The map may be incomplete or inaccurate.')

        # We need the correct locale to be set for strftime().
        prev_locale = locale.getlocale(locale.LC_TIME)
        locale.setlocale(locale.LC_TIME, self.rc.i18n.language_code())
        try:
            if osm_date is None:
                osm_date_str = _(u'unknown')
            else:
                osm_date_str = osm_date.strftime("%d %B %Y %H:%M")

            notice = notice % {'year': today.year,
                               'date': today.strftime("%d %B %Y"),
                               'osmdate': osm_date_str}
        finally:
            locale.setlocale(locale.LC_TIME, prev_locale)

        draw_utils.draw_text_adjusted(ctx, notice,
                Renderer.PRINT_SAFE_MARGIN_PT, footer_h/2, footer_w,
                footer_h, align=Pango.Alignment.LEFT)
        ctx.restore()

    def _render_front_page(self, ctx, cairo_surface, dpi, osm_date):
        # Draw a nice grey rectangle covering the whole page
        ctx.save()
        ctx.set_source_rgb(.95,.95,.95)
        ctx.rectangle(Renderer.PRINT_SAFE_MARGIN_PT,
                      Renderer.PRINT_SAFE_MARGIN_PT,
                      self._usable_area_width_pt,
                      self._usable_area_height_pt)
        ctx.fill()
        ctx.restore()

        # Translate into the working area, taking another
        # PRINT_SAFE_MARGIN_PT inside the grey area.
        ctx.save()
        ctx.translate(2 * Renderer.PRINT_SAFE_MARGIN_PT,
                      2 * Renderer.PRINT_SAFE_MARGIN_PT)
        w = self._usable_area_width_pt - 2 * Renderer.PRINT_SAFE_MARGIN_PT
        h = self._usable_area_height_pt - 2 * Renderer.PRINT_SAFE_MARGIN_PT

        self._render_front_page_map(ctx, dpi, w, h)
        self._render_front_page_header(ctx, w, h)
        self._render_front_page_footer(ctx, w, h, osm_date)

        ctx.restore()

        cairo_surface.show_page()

    def _render_blank_page(self, ctx, cairo_surface, dpi):
        """
        Render a blank page with a nice "intentionally blank" notice
        """
        ctx.save()
        ctx.translate(
                commons.convert_pt_to_dots(Renderer.PRINT_SAFE_MARGIN_PT),
                commons.convert_pt_to_dots(Renderer.PRINT_SAFE_MARGIN_PT))

        # footer notice
        w = self._usable_area_width_pt
        h = self._usable_area_height_pt
        ctx.set_source_rgb(.6,.6,.6)
        draw_utils.draw_simpletext_center(ctx, _('This page is intentionally left '\
                                            'blank.'), w/2.0, 0.95*h)
        draw_utils.render_page_number(ctx, 2,
                                      self._usable_area_width_pt,
                                      self._usable_area_height_pt,
                                      self.grayed_margin_pt,
                                      transparent_background=False)
        cairo_surface.show_page()
        ctx.restore()

    def _render_overview_page(self, ctx, cairo_surface, dpi):
        rendered_map = self.overview_canvas.get_rendered_map()
        mapnik.render(rendered_map, ctx)

        for ov_canvas in self.overview_overlay_canvases:
            rendered_map = ov_canvas.get_rendered_map()
            mapnik.render(rendered_map, ctx)

        # apply effect overlays
        ctx.save()
        # we have to undo border adjustments here
        ctx.translate(
                -commons.convert_pt_to_dots(Renderer.PRINT_SAFE_MARGIN_PT),
                -commons.convert_pt_to_dots(Renderer.PRINT_SAFE_MARGIN_PT))
        self._map_canvas = self.overview_canvas;
        for effect in self.overview_overlay_effects:
            self.render_plugin(effect, ctx)
        ctx.restore()
            
        # draw pages numbers
        self._draw_overview_labels(ctx, self.overview_canvas, self.overview_grid,
              commons.convert_pt_to_dots(self._usable_area_width_pt),
              commons.convert_pt_to_dots(self._usable_area_height_pt))
        # Render the page number
        draw_utils.render_page_number(ctx, 3,
                                      self._usable_area_width_pt,
                                      self._usable_area_height_pt,
                                      self.grayed_margin_pt,
                                      transparent_background = True)
        cairo_surface.show_page()

    def _draw_arrow(self, ctx, cairo_surface, number, max_digit_number,
                    reverse_text=False):
        arrow_edge = self.grayed_margin_pt*.6
        ctx.save()
        ctx.set_source_rgb(0, 0, 0)
        ctx.translate(-arrow_edge/2, -arrow_edge*0.45)
        ctx.line_to(0, 0)
        ctx.line_to(0, arrow_edge)
        ctx.line_to(arrow_edge, arrow_edge)
        ctx.line_to(arrow_edge, 0)
        ctx.line_to(arrow_edge/2, -arrow_edge*.25)
        ctx.close_path()
        ctx.fill()
        ctx.restore()

        ctx.save()
        if reverse_text:
            ctx.rotate(math.pi)
        draw_utils.draw_text_adjusted(ctx, str(number), 0, 0, arrow_edge,
                        arrow_edge, max_char_number=max_digit_number,
                        text_color=(1, 1, 1, 1), width_adjust=0.85,
                        height_adjust=0.9)
        ctx.restore()

    def _render_neighbour_arrows(self, ctx, cairo_surface, map_number,
                                 max_digit_number):
        nb_previous_pages = 4
        current_line, current_col = None, None
        for line_nb in range(self.nb_pages_height):
            if map_number in self.page_disposition[line_nb]:
                current_line = line_nb
                current_col = self.page_disposition[line_nb].index(
                                                             map_number)
                break
        if current_line == None:
            # page not referenced
            return

        # north arrow
        for line_nb in reversed(range(current_line)):
            if self.page_disposition[line_nb][current_col] != None:
                north_arrow = self.page_disposition[line_nb][current_col]
                ctx.save()
                ctx.translate(self._usable_area_width_pt/2,
                    commons.convert_pt_to_dots(self.grayed_margin_pt)/2)
                self._draw_arrow(ctx, cairo_surface,
                              north_arrow + nb_previous_pages, max_digit_number)
                ctx.restore()
                break

        # south arrow
        for line_nb in range(current_line + 1, self.nb_pages_height):
            if self.page_disposition[line_nb][current_col] != None:
                south_arrow = self.page_disposition[line_nb][current_col]
                ctx.save()
                ctx.translate(self._usable_area_width_pt/2,
                     self._usable_area_height_pt \
                      - commons.convert_pt_to_dots(self.grayed_margin_pt)/2)
                ctx.rotate(math.pi)
                self._draw_arrow(ctx, cairo_surface,
                      south_arrow + nb_previous_pages, max_digit_number,
                      reverse_text=True)
                ctx.restore()
                break

        # west arrow
        for col_nb in reversed(range(0, current_col)):
            if self.page_disposition[current_line][col_nb] != None:
                west_arrow = self.page_disposition[current_line][col_nb]
                ctx.save()
                ctx.translate(
                    commons.convert_pt_to_dots(self.grayed_margin_pt)/2,
                    self._usable_area_height_pt/2)
                ctx.rotate(-math.pi/2)
                self._draw_arrow(ctx, cairo_surface,
                               west_arrow + nb_previous_pages, max_digit_number)
                ctx.restore()
                break

        # east arrow
        for col_nb in range(current_col + 1, self.nb_pages_width):
            if self.page_disposition[current_line][col_nb] != None:
                east_arrow = self.page_disposition[current_line][col_nb]
                ctx.save()
                ctx.translate(
                    self._usable_area_width_pt \
                     - commons.convert_pt_to_dots(self.grayed_margin_pt)/2,
                    self._usable_area_height_pt/2)
                ctx.rotate(math.pi/2)
                self._draw_arrow(ctx, cairo_surface,
                               east_arrow + nb_previous_pages, max_digit_number)
                ctx.restore()
                break

    def render(self, cairo_surface, dpi, osm_date):
        ctx = cairo.Context(cairo_surface)

        self._render_front_page(ctx, cairo_surface, dpi, osm_date)
        self._render_blank_page(ctx, cairo_surface, dpi)

        ctx.save()

        # Prepare to draw the map at the right location
        ctx.translate(
                commons.convert_pt_to_dots(Renderer.PRINT_SAFE_MARGIN_PT),
                commons.convert_pt_to_dots(Renderer.PRINT_SAFE_MARGIN_PT))
        ctx.rectangle(0, 0, self._usable_area_width_pt, self._usable_area_height_pt)
        ctx.clip()

        self._render_overview_page(ctx, cairo_surface, dpi)

        for map_number, (canvas, grid, overlay_canvases, overlay_effects) in enumerate(self.pages):
<<<<<<< HEAD
=======
            LOG.info('Map page %d of %d' % (map_number, len(self.pages)))

>>>>>>> ea7fb4a7
            rendered_map = canvas.get_rendered_map()
            LOG.debug('Mapnik scale: 1/%f' % rendered_map.scale_denominator())
            LOG.debug('Actual scale: 1/%f' % canvas.get_actual_scale())
            mapnik.render(rendered_map, ctx)

            for overlay_canvas in overlay_canvases:
                rendered_overlay = overlay_canvas.get_rendered_map()
                mapnik.render(rendered_overlay, ctx)

            # Place the vertical and horizontal square labels
            ctx.save()
            ctx.translate(commons.convert_pt_to_dots(self.grayed_margin_pt),
                      commons.convert_pt_to_dots(self.grayed_margin_pt))
            self._draw_labels(ctx, grid,
                  commons.convert_pt_to_dots(self._usable_area_width_pt) \
                        - 2 * commons.convert_pt_to_dots(self.grayed_margin_pt),
                  commons.convert_pt_to_dots(self._usable_area_height_pt) \
                        - 2 * commons.convert_pt_to_dots(self.grayed_margin_pt),
                  commons.convert_pt_to_dots(self._grid_legend_margin_pt))
            ctx.restore()


            # apply effect overlays
            ctx.save()
            # we have to undo border adjustments here
            ctx.translate(-commons.convert_pt_to_dots(self.grayed_margin_pt)/2,
                      -commons.convert_pt_to_dots(self.grayed_margin_pt)/2)
            self._map_canvas = canvas;
            for effect in overlay_effects:
                self.grid = grid
                self.render_plugin(effect, ctx)
            ctx.restore()


            # Render the page number
            draw_utils.render_page_number(ctx, map_number+4,
                                          self._usable_area_width_pt,
                                          self._usable_area_height_pt,
                                          self.grayed_margin_pt,
                                          transparent_background = True)
            self._render_neighbour_arrows(ctx, cairo_surface, map_number,
                                          len(str(len(self.pages)+4)))

            cairo_surface.show_page()
        ctx.restore()

        mpsir = MultiPageStreetIndexRenderer(self.rc.i18n,
                                             ctx, cairo_surface,
                                             self.index_categories,
                                             (Renderer.PRINT_SAFE_MARGIN_PT,
                                              Renderer.PRINT_SAFE_MARGIN_PT,
                                              self._usable_area_width_pt,
                                              self._usable_area_height_pt),
                                              map_number+5)

        mpsir.render()

        cairo_surface.flush()

    # In multi-page mode, we only render pdf format
    @staticmethod
    def get_compatible_output_formats():
        return [ "pdf" ]

    # In multi-page mode, we only accept A4, A5 and US letter as paper
    # sizes. The goal is to render booklets, not posters.
    # The default paper size is A4 portrait
    # TODO make separate format lists so that things don't break again on name changes
    @staticmethod
    def get_compatible_paper_sizes(bounding_box,
                                   scale=Renderer.DEFAULT_MULTIPAGE_SCALE,
                                   index_position=None, hsplit=1, vsplit=1):
        valid_sizes = []
        acceptable_formats = [ 'Din A5', 'Din A4', 'US letter' ]
        for sz in ocitysmap.layoutlib.PAPER_SIZES:
            # Skip unsupported paper formats
            if sz[0] not in acceptable_formats:
                continue
            valid_sizes.append((sz[0], sz[1], sz[2], True, True, sz[0] == 'Din A4'))
        return valid_sizes

    @classmethod
    def _draw_overview_labels(cls, ctx, map_canvas, overview_grid,
                     area_width_dots, area_height_dots):
        """
        Draw the page numbers for the overview grid.

        Args:
           ctx (cairo.Context): The cairo context to use to draw.
           overview_grid (OverViewGrid): the overview grid object
           area_width_dots/area_height_dots (numbers): size of the
              drawing area (cairo units).
        """
        ctx.save()
        ctx.set_font_size(14)

        bbox = map_canvas.get_actual_bounding_box()
        bottom_right, bottom_left, top_left, top_right = bbox.to_mercator()
        bottom, left = bottom_right.y, top_left.x
        coord_delta_y = top_left.y - bottom_right.y
        coord_delta_x = bottom_right.x - top_left.x
        w, h = None, None
        for idx, page_bb in enumerate(overview_grid._pages_bbox):
            p_bottom_right, p_bottom_left, p_top_left, p_top_right = \
                                                        page_bb.to_mercator()
            center_x = p_top_left.x+(p_top_right.x-p_top_left.x)/2
            center_y = p_bottom_left.y+(p_top_right.y-p_bottom_right.y)/2
            y_percent = 100 - 100.0*(center_y - bottom)/coord_delta_y
            y = int(area_height_dots*y_percent/100)

            x_percent = 100.0*(center_x - left)/coord_delta_x
            x = int(area_width_dots*x_percent/100)

            if not w or not h:
                w = area_width_dots*(p_bottom_right.x - p_bottom_left.x
                                                         )/coord_delta_x
                h = area_height_dots*(p_top_right.y - p_bottom_right.y
                                                         )/coord_delta_y
            draw_utils.draw_text_adjusted(ctx, str(idx+4), x, y, w, h,
                 max_char_number=len(str(len(overview_grid._pages_bbox)+3)),
                 text_color=(0, 0, 0, 0.6))

        ctx.restore()
<|MERGE_RESOLUTION|>--- conflicted
+++ resolved
@@ -393,13 +393,8 @@
             map_canvas.add_shape_file(shade)
             if self.rc.osmid != None:
                 map_canvas.add_shape_file(shade_contour,
-<<<<<<< HEAD
                                           self.rc.stylesheet.shade_color_2,
                                           self.rc.stylesheet.shade_alpha_2)
-=======
-                                      self.rc.stylesheet.shade_color_2,
-                                      self.rc.stylesheet.shade_alpha_2)
->>>>>>> ea7fb4a7
             map_canvas.add_shape_file(grid_shape,
                                       self.rc.stylesheet.grid_line_color,
                                       self.rc.stylesheet.grid_line_alpha,
@@ -892,11 +887,7 @@
         self._render_overview_page(ctx, cairo_surface, dpi)
 
         for map_number, (canvas, grid, overlay_canvases, overlay_effects) in enumerate(self.pages):
-<<<<<<< HEAD
-=======
             LOG.info('Map page %d of %d' % (map_number, len(self.pages)))
-
->>>>>>> ea7fb4a7
             rendered_map = canvas.get_rendered_map()
             LOG.debug('Mapnik scale: 1/%f' % rendered_map.scale_denominator())
             LOG.debug('Actual scale: 1/%f' % canvas.get_actual_scale())
