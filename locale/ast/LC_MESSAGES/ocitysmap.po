# SOME DESCRIPTIVE TITLE.
# Copyright (C) YEAR THE PACKAGE'S COPYRIGHT HOLDER
# This file is distributed under the same license as the PACKAGE package.
#
# Translators:
# Xuacu Saturio <xuacusat@softastur.org>, 2012
# Xuacu Saturio <xuacusk8@gmail.com>, 2013,2015
msgid ""
msgstr ""
"Project-Id-Version: MapOSMatic\n"
"Report-Msgid-Bugs-To: \n"
<<<<<<< HEAD
"POT-Creation-Date: 2022-11-06 13:36+0000\n"
=======
"POT-Creation-Date: 2022-11-01 11:15+0000\n"
>>>>>>> d66631e4
"PO-Revision-Date: 2015-08-10 18:06+0000\n"
"Last-Translator: Xuacu Saturio <xuacusk8@gmail.com>\n"
"Language-Team: Asturian (http://www.transifex.com/dittaeva/maposmatic/"
"language/ast/)\n"
"Language: ast\n"
"MIME-Version: 1.0\n"
"Content-Type: text/plain; charset=UTF-8\n"
"Content-Transfer-Encoding: 8bit\n"
"Plural-Forms: nplurals=2; plural=(n != 1);\n"

<<<<<<< HEAD
#: ocitysmap/indexlib/NotesIndex.py:46
msgid "OSM Notes index"
msgstr ""

#: ocitysmap/indexlib/GeneralIndex.py:51
msgid "(* General Index *)"
msgstr ""

#: ocitysmap/indexlib/GeneralIndex.py:1006
#, python-format
msgid "Index page %d"
msgstr ""

#: ocitysmap/indexlib/StreetIndex.py:63
msgid "Streets and selected amenities"
msgstr ""

#: ocitysmap/indexlib/StreetIndex.py:90
msgid "Places of worship"
msgstr "Llugares de cultu"

#: ocitysmap/indexlib/StreetIndex.py:91 ocitysmap/indexlib/StreetIndex.py:92
#: ocitysmap/indexlib/StreetIndex.py:93 ocitysmap/indexlib/StreetIndex.py:94
#: ocitysmap/indexlib/StreetIndex.py:95
msgid "Education"
msgstr "Educación"

#: ocitysmap/indexlib/StreetIndex.py:96 ocitysmap/indexlib/StreetIndex.py:97
#: ocitysmap/indexlib/StreetIndex.py:98 ocitysmap/indexlib/StreetIndex.py:99
msgid "Public buildings"
msgstr "Edificios públicos"

#: ocitysmap/indexlib/StreetIndex.py:241
msgid "Villages"
msgstr "Aldees"

#: ocitysmap/indexlib/TreeIndex.py:40
msgid "Tree genus / species index"
msgstr ""

#: ocitysmap/indexlib/HealthIndex.py:40
msgid "Health related facilities"
msgstr ""

#: ocitysmap/indexlib/HealthIndex.py:50
msgid "Health Centre"
msgstr ""

#: ocitysmap/indexlib/HealthIndex.py:51
msgid "Hospital"
msgstr ""

#: ocitysmap/indexlib/HealthIndex.py:52
msgid "Clinic"
msgstr ""

#: ocitysmap/indexlib/HealthIndex.py:53
msgid "Doctor"
msgstr ""

#: ocitysmap/indexlib/HealthIndex.py:54
msgid "Dentist"
msgstr ""

#: ocitysmap/indexlib/HealthIndex.py:55
msgid "Birthing Centre"
msgstr ""

#: ocitysmap/indexlib/HealthIndex.py:56
msgid "Midwife"
msgstr ""

#: ocitysmap/indexlib/HealthIndex.py:57
msgid "Nurse"
msgstr ""

#: ocitysmap/indexlib/HealthIndex.py:58
msgid "Alternative"
msgstr ""

#: ocitysmap/indexlib/HealthIndex.py:59
msgid "Optometrist"
msgstr ""

#: ocitysmap/indexlib/HealthIndex.py:60
msgid "Physiotherapist"
msgstr ""

#: ocitysmap/indexlib/HealthIndex.py:61
msgid "Psychotherapist"
msgstr ""

#: ocitysmap/layoutlib/single_page_renderers.py:73
msgid "A generic full-page layout with or without index."
msgstr ""

#: ocitysmap/layoutlib/single_page_renderers.py:464
msgid "Map styles:"
msgstr ""

#: ocitysmap/layoutlib/single_page_renderers.py:468
msgid "Data sources:"
msgstr ""

#: ocitysmap/layoutlib/single_page_renderers.py:869
msgid "Test gettext"
msgstr "Prueba de gettext"

#: ocitysmap/layoutlib/abstract_renderer.py:493
#, fuzzy, python-format
msgid "Created using MapOSMatic/OCitySMap on %(date)s."
msgstr "Copyright © %(year)d desendolcadores de MapOSMatic/OCitySMap."

#: ocitysmap/layoutlib/abstract_renderer.py:497
#, fuzzy, python-format
msgid ""
"Map data © %(osmyear)d OpenStreetMap contributors (see https://osm.org/"
"copyright)"
=======
#: ocitysmap/indexlib/StreetIndex.py:89
msgid "Places of worship"
msgstr "Llugares de cultu"

#: ocitysmap/indexlib/StreetIndex.py:90 ocitysmap/indexlib/StreetIndex.py:91
#: ocitysmap/indexlib/StreetIndex.py:92 ocitysmap/indexlib/StreetIndex.py:93
#: ocitysmap/indexlib/StreetIndex.py:94
msgid "Education"
msgstr "Educación"

#: ocitysmap/indexlib/StreetIndex.py:95 ocitysmap/indexlib/StreetIndex.py:96
#: ocitysmap/indexlib/StreetIndex.py:97 ocitysmap/indexlib/StreetIndex.py:98
msgid "Public buildings"
msgstr "Edificios públicos"

#: ocitysmap/indexlib/StreetIndex.py:238
msgid "Villages"
msgstr "Aldees"

#: ocitysmap/layoutlib/multi_page_renderer.py:750
msgid "Map style(s):"
>>>>>>> d66631e4
msgstr ""

<<<<<<< HEAD
#: ocitysmap/layoutlib/multi_page_renderer.py:91
msgid "A multi-page layout."
msgstr ""

#: ocitysmap/layoutlib/multi_page_renderer.py:751
msgid "Map style(s):"
msgstr ""

#: ocitysmap/layoutlib/multi_page_renderer.py:755
msgid "Data source(s):"
msgstr ""

#: ocitysmap/layoutlib/multi_page_renderer.py:780
msgid "Front page"
msgstr ""

#: ocitysmap/layoutlib/multi_page_renderer.py:859
msgid "Contents"
msgstr ""

#: ocitysmap/layoutlib/multi_page_renderer.py:908
msgid "Overview"
msgstr ""

#: ocitysmap/layoutlib/multi_page_renderer.py:1156
=======
#: ocitysmap/layoutlib/multi_page_renderer.py:754
msgid "Data source(s):"
msgstr ""

#: ocitysmap/layoutlib/multi_page_renderer.py:779
msgid "Front page"
msgstr ""

#: ocitysmap/layoutlib/multi_page_renderer.py:858
msgid "Contents"
msgstr ""

#: ocitysmap/layoutlib/multi_page_renderer.py:907
msgid "Overview"
msgstr ""

#: ocitysmap/layoutlib/multi_page_renderer.py:1155
>>>>>>> d66631e4
#, python-format
msgid "Map page %d"
msgstr ""

<<<<<<< HEAD
#: ocitysmap/layoutlib/tk25.py:61
msgid "German TK25 'Messtischblatt' style"
msgstr ""

#: ocitysmap/layoutlib/single_page_renderer/side_index.py:12
msgid "Full-page layout with the index on the side."
msgstr ""

#: ocitysmap/layoutlib/single_page_renderer/extra_page.py:13
msgid "Full-page layout with index on extra page (PDF only)."
msgstr ""

#: ocitysmap/layoutlib/single_page_renderer/no_index.py:12
msgid "Full-page layout without index."
msgstr ""

#: ocitysmap/layoutlib/single_page_renderer/bottom_index.py:13
msgid "Full-page layout with the index at the bottom."
msgstr ""

#~ msgid "Place of worship"
#~ msgstr "Llugar de cultu"

#~ msgid "Kindergarten"
#~ msgstr "Escuela infantil"

#~ msgid "School"
#~ msgstr "Escuela"

#~ msgid "College"
#~ msgstr "Institutu"

#~ msgid "University"
#~ msgstr "Universidá"

#~ msgid "Library"
#~ msgstr "Biblioteca"

#~ msgid "Town hall"
#~ msgstr "Casa del Conceyu"

#~ msgid "Post office"
#~ msgstr "Oficina de Correos"

#~ msgid "Public building"
#~ msgstr "Edificiu públicu"

#~ msgid "Police"
#~ msgstr "Policía"

#~ msgid "Map rendered on: %(date)s. OSM data updated on: %(osmdate)s."
#~ msgstr "Mapa renderizáu el: %(date)s. Datos d'OSM anovaos el: %(osmdate)s."

#~ msgid "The map may be incomplete or inaccurate."
#~ msgstr "El mapa pue tar incompletu o desaxustáu."

#~ msgid "unknown"
#~ msgstr "desconocíu"

#~ msgid "This page is intentionally left blank."
#~ msgstr "Esta páxina ta balera arrémente."
=======
#: ocitysmap/layoutlib/single_page_renderers.py:463
msgid "Map styles:"
msgstr ""

#: ocitysmap/layoutlib/single_page_renderers.py:467
msgid "Data sources:"
msgstr ""

#: ocitysmap/layoutlib/single_page_renderers.py:868
msgid "Test gettext"
msgstr "Prueba de gettext"
>>>>>>> d66631e4

#~ msgid "Place of worship"
#~ msgstr "Llugar de cultu"

#~ msgid "Kindergarten"
#~ msgstr "Escuela infantil"

#~ msgid "School"
#~ msgstr "Escuela"

#~ msgid "College"
#~ msgstr "Institutu"

#~ msgid "University"
#~ msgstr "Universidá"

#~ msgid "Library"
#~ msgstr "Biblioteca"

#~ msgid "Town hall"
#~ msgstr "Casa del Conceyu"

#~ msgid "Post office"
#~ msgstr "Oficina de Correos"

#~ msgid "Public building"
#~ msgstr "Edificiu públicu"

#~ msgid "Police"
#~ msgstr "Policía"

#~ msgid "Copyright © %(year)d MapOSMatic/OCitySMap developers."
#~ msgstr "Copyright © %(year)d desendolcadores de MapOSMatic/OCitySMap."

#~ msgid ""
#~ "Map data © %(year)d OpenStreetMap contributors (see http://osm.org/"
#~ "copyright)"
#~ msgstr ""
#~ "Datos del mapa © %(year)d OpenStreetMap.org y collaboradores (cc-by-sa)."

#~ msgid "Map rendered on: %(date)s. OSM data updated on: %(osmdate)s."
#~ msgstr "Mapa renderizáu el: %(date)s. Datos d'OSM anovaos el: %(osmdate)s."

#~ msgid "The map may be incomplete or inaccurate."
#~ msgstr "El mapa pue tar incompletu o desaxustáu."

#~ msgid "unknown"
#~ msgstr "desconocíu"

#~ msgid "This page is intentionally left blank."
#~ msgstr "Esta páxina ta balera arrémente."

#~ msgid ""
#~ "Copyright © %(year)d MapOSMatic/OCitySMap developers. Map data © %(year)d "
#~ "OpenStreetMap.org and contributors (cc-by-sa).\n"
#~ "Map rendered on: %(date)s. OSM data updated on: %(osmdate)s. The map may "
#~ "be incomplete or inaccurate. You can contribute to improve this map. See "
#~ "http://wiki.openstreetmap.org"
#~ msgstr ""
#~ "Copyright © %(year)d desendolcadores de MapOSMatic/OCitySMap. Datos del "
#~ "mapa © %(year)d OpenStreetMap.org y collaboradores (cc-by-sa).\n"
#~ "Mapa renderizáu el: %(date)s. Datos d'OSM anovaos el: %(osmdate)s. El "
#~ "mapa pue tar incompletu o desaxustáu. Tu tamién pues conllaborar "
#~ "p'ameyorar esti mapa. Visita http://wiki.openstreetmap.org"<|MERGE_RESOLUTION|>--- conflicted
+++ resolved
@@ -9,11 +9,7 @@
 msgstr ""
 "Project-Id-Version: MapOSMatic\n"
 "Report-Msgid-Bugs-To: \n"
-<<<<<<< HEAD
 "POT-Creation-Date: 2022-11-06 13:36+0000\n"
-=======
-"POT-Creation-Date: 2022-11-01 11:15+0000\n"
->>>>>>> d66631e4
 "PO-Revision-Date: 2015-08-10 18:06+0000\n"
 "Last-Translator: Xuacu Saturio <xuacusk8@gmail.com>\n"
 "Language-Team: Asturian (http://www.transifex.com/dittaeva/maposmatic/"
@@ -24,7 +20,6 @@
 "Content-Transfer-Encoding: 8bit\n"
 "Plural-Forms: nplurals=2; plural=(n != 1);\n"
 
-<<<<<<< HEAD
 #: ocitysmap/indexlib/NotesIndex.py:46
 msgid "OSM Notes index"
 msgstr ""
@@ -42,22 +37,23 @@
 msgid "Streets and selected amenities"
 msgstr ""
 
-#: ocitysmap/indexlib/StreetIndex.py:90
+#: ocitysmap/indexlib/StreetIndex.py:90 ocitysmap/indexlib/StreetIndex.py:89
 msgid "Places of worship"
 msgstr "Llugares de cultu"
 
 #: ocitysmap/indexlib/StreetIndex.py:91 ocitysmap/indexlib/StreetIndex.py:92
 #: ocitysmap/indexlib/StreetIndex.py:93 ocitysmap/indexlib/StreetIndex.py:94
-#: ocitysmap/indexlib/StreetIndex.py:95
+#: ocitysmap/indexlib/StreetIndex.py:95 ocitysmap/indexlib/StreetIndex.py:90
 msgid "Education"
 msgstr "Educación"
 
 #: ocitysmap/indexlib/StreetIndex.py:96 ocitysmap/indexlib/StreetIndex.py:97
 #: ocitysmap/indexlib/StreetIndex.py:98 ocitysmap/indexlib/StreetIndex.py:99
+#: ocitysmap/indexlib/StreetIndex.py:95
 msgid "Public buildings"
 msgstr "Edificios públicos"
 
-#: ocitysmap/indexlib/StreetIndex.py:241
+#: ocitysmap/indexlib/StreetIndex.py:241 ocitysmap/indexlib/StreetIndex.py:238
 msgid "Villages"
 msgstr "Aldees"
 
@@ -122,14 +118,17 @@
 msgstr ""
 
 #: ocitysmap/layoutlib/single_page_renderers.py:464
+#: ocitysmap/layoutlib/single_page_renderers.py:463
 msgid "Map styles:"
 msgstr ""
 
 #: ocitysmap/layoutlib/single_page_renderers.py:468
+#: ocitysmap/layoutlib/single_page_renderers.py:467
 msgid "Data sources:"
 msgstr ""
 
 #: ocitysmap/layoutlib/single_page_renderers.py:869
+#: ocitysmap/layoutlib/single_page_renderers.py:868
 msgid "Test gettext"
 msgstr "Prueba de gettext"
 
@@ -143,81 +142,44 @@
 msgid ""
 "Map data © %(osmyear)d OpenStreetMap contributors (see https://osm.org/"
 "copyright)"
-=======
-#: ocitysmap/indexlib/StreetIndex.py:89
-msgid "Places of worship"
-msgstr "Llugares de cultu"
-
-#: ocitysmap/indexlib/StreetIndex.py:90 ocitysmap/indexlib/StreetIndex.py:91
-#: ocitysmap/indexlib/StreetIndex.py:92 ocitysmap/indexlib/StreetIndex.py:93
-#: ocitysmap/indexlib/StreetIndex.py:94
-msgid "Education"
-msgstr "Educación"
-
-#: ocitysmap/indexlib/StreetIndex.py:95 ocitysmap/indexlib/StreetIndex.py:96
-#: ocitysmap/indexlib/StreetIndex.py:97 ocitysmap/indexlib/StreetIndex.py:98
-msgid "Public buildings"
-msgstr "Edificios públicos"
-
-#: ocitysmap/indexlib/StreetIndex.py:238
-msgid "Villages"
-msgstr "Aldees"
-
+msgstr ""
+"Datos del mapa © %(year)d OpenStreetMap.org y collaboradores (cc-by-sa)."
+
+#: ocitysmap/layoutlib/multi_page_renderer.py:91
+msgid "A multi-page layout."
+msgstr ""
+
+#: ocitysmap/layoutlib/multi_page_renderer.py:751
 #: ocitysmap/layoutlib/multi_page_renderer.py:750
 msgid "Map style(s):"
->>>>>>> d66631e4
-msgstr ""
-
-<<<<<<< HEAD
-#: ocitysmap/layoutlib/multi_page_renderer.py:91
-msgid "A multi-page layout."
-msgstr ""
-
-#: ocitysmap/layoutlib/multi_page_renderer.py:751
-msgid "Map style(s):"
 msgstr ""
 
 #: ocitysmap/layoutlib/multi_page_renderer.py:755
-msgid "Data source(s):"
-msgstr ""
-
-#: ocitysmap/layoutlib/multi_page_renderer.py:780
-msgid "Front page"
-msgstr ""
-
-#: ocitysmap/layoutlib/multi_page_renderer.py:859
-msgid "Contents"
-msgstr ""
-
-#: ocitysmap/layoutlib/multi_page_renderer.py:908
-msgid "Overview"
-msgstr ""
-
-#: ocitysmap/layoutlib/multi_page_renderer.py:1156
-=======
 #: ocitysmap/layoutlib/multi_page_renderer.py:754
 msgid "Data source(s):"
 msgstr ""
 
+#: ocitysmap/layoutlib/multi_page_renderer.py:780
 #: ocitysmap/layoutlib/multi_page_renderer.py:779
 msgid "Front page"
 msgstr ""
 
+#: ocitysmap/layoutlib/multi_page_renderer.py:859
 #: ocitysmap/layoutlib/multi_page_renderer.py:858
 msgid "Contents"
 msgstr ""
 
+#: ocitysmap/layoutlib/multi_page_renderer.py:908
 #: ocitysmap/layoutlib/multi_page_renderer.py:907
 msgid "Overview"
 msgstr ""
 
+#: ocitysmap/layoutlib/multi_page_renderer.py:1156
 #: ocitysmap/layoutlib/multi_page_renderer.py:1155
->>>>>>> d66631e4
 #, python-format
 msgid "Map page %d"
 msgstr ""
 
-<<<<<<< HEAD
 #: ocitysmap/layoutlib/tk25.py:61
 msgid "German TK25 'Messtischblatt' style"
 msgstr ""
@@ -267,70 +229,6 @@
 
 #~ msgid "Police"
 #~ msgstr "Policía"
-
-#~ msgid "Map rendered on: %(date)s. OSM data updated on: %(osmdate)s."
-#~ msgstr "Mapa renderizáu el: %(date)s. Datos d'OSM anovaos el: %(osmdate)s."
-
-#~ msgid "The map may be incomplete or inaccurate."
-#~ msgstr "El mapa pue tar incompletu o desaxustáu."
-
-#~ msgid "unknown"
-#~ msgstr "desconocíu"
-
-#~ msgid "This page is intentionally left blank."
-#~ msgstr "Esta páxina ta balera arrémente."
-=======
-#: ocitysmap/layoutlib/single_page_renderers.py:463
-msgid "Map styles:"
-msgstr ""
-
-#: ocitysmap/layoutlib/single_page_renderers.py:467
-msgid "Data sources:"
-msgstr ""
-
-#: ocitysmap/layoutlib/single_page_renderers.py:868
-msgid "Test gettext"
-msgstr "Prueba de gettext"
->>>>>>> d66631e4
-
-#~ msgid "Place of worship"
-#~ msgstr "Llugar de cultu"
-
-#~ msgid "Kindergarten"
-#~ msgstr "Escuela infantil"
-
-#~ msgid "School"
-#~ msgstr "Escuela"
-
-#~ msgid "College"
-#~ msgstr "Institutu"
-
-#~ msgid "University"
-#~ msgstr "Universidá"
-
-#~ msgid "Library"
-#~ msgstr "Biblioteca"
-
-#~ msgid "Town hall"
-#~ msgstr "Casa del Conceyu"
-
-#~ msgid "Post office"
-#~ msgstr "Oficina de Correos"
-
-#~ msgid "Public building"
-#~ msgstr "Edificiu públicu"
-
-#~ msgid "Police"
-#~ msgstr "Policía"
-
-#~ msgid "Copyright © %(year)d MapOSMatic/OCitySMap developers."
-#~ msgstr "Copyright © %(year)d desendolcadores de MapOSMatic/OCitySMap."
-
-#~ msgid ""
-#~ "Map data © %(year)d OpenStreetMap contributors (see http://osm.org/"
-#~ "copyright)"
-#~ msgstr ""
-#~ "Datos del mapa © %(year)d OpenStreetMap.org y collaboradores (cc-by-sa)."
 
 #~ msgid "Map rendered on: %(date)s. OSM data updated on: %(osmdate)s."
 #~ msgstr "Mapa renderizáu el: %(date)s. Datos d'OSM anovaos el: %(osmdate)s."
@@ -355,4 +253,13 @@
 #~ "mapa © %(year)d OpenStreetMap.org y collaboradores (cc-by-sa).\n"
 #~ "Mapa renderizáu el: %(date)s. Datos d'OSM anovaos el: %(osmdate)s. El "
 #~ "mapa pue tar incompletu o desaxustáu. Tu tamién pues conllaborar "
-#~ "p'ameyorar esti mapa. Visita http://wiki.openstreetmap.org"+#~ "p'ameyorar esti mapa. Visita http://wiki.openstreetmap.org"
+
+#~ msgid "Copyright © %(year)d MapOSMatic/OCitySMap developers."
+#~ msgstr "Copyright © %(year)d desendolcadores de MapOSMatic/OCitySMap."
+
+#~ msgid ""
+#~ "Map data © %(year)d OpenStreetMap contributors (see http://osm.org/"
+#~ "copyright)"
+#~ msgstr ""
+#~ "Datos del mapa © %(year)d OpenStreetMap.org y collaboradores (cc-by-sa)."