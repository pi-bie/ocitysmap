--- conflicted
+++ resolved
@@ -8,12 +8,8 @@
 msgstr ""
 "Project-Id-Version: MapOSMatic\n"
 "Report-Msgid-Bugs-To: \n"
-<<<<<<< HEAD
-"PO-Revision-Date: 2017-09-19 18:30+0000\n"
-=======
 "POT-Creation-Date: 2018-10-16 22:26+0200\n"
 "PO-Revision-Date: 2013-11-20 09:54+0000\n"
->>>>>>> d36a2461
 "Last-Translator: E\n"
 "Language-Team: Lingala (http://www.transifex.com/dittaeva/maposmatic/language/ln/)\n"
 "MIME-Version: 1.0\n"
@@ -22,92 +18,6 @@
 "Language: ln\n"
 "Plural-Forms: nplurals=2; plural=(n > 1);\n"
 
-<<<<<<< HEAD
-#: ocitysmap/indexlib/indexer.py:163
-msgid "Places of worship"
-msgstr "Ndáko na Nzámbé"
-
-#: ocitysmap/indexlib/indexer.py:164
-msgid "Place of worship"
-msgstr "Ndáko na Nzámbé"
-
-#: ocitysmap/indexlib/indexer.py:165 ocitysmap/indexlib/indexer.py:166
-#: ocitysmap/indexlib/indexer.py:167 ocitysmap/indexlib/indexer.py:168
-#: ocitysmap/indexlib/indexer.py:169
-msgid "Education"
-msgstr "Botéyi"
-
-#: ocitysmap/indexlib/indexer.py:165
-msgid "Kindergarten"
-msgstr "Etéyelo ya mwána"
-
-#: ocitysmap/indexlib/indexer.py:166
-msgid "School"
-msgstr "Etéyelo"
-
-#: ocitysmap/indexlib/indexer.py:167
-msgid "College"
-msgstr "Etéyelo na lokúmu koleka"
-
-#: ocitysmap/indexlib/indexer.py:168
-msgid "University"
-msgstr "Bobɔngɔ́"
-
-#: ocitysmap/indexlib/indexer.py:169
-msgid "Library"
-msgstr "Kɔbɛ́ ya búku"
-
-#: ocitysmap/indexlib/indexer.py:170 ocitysmap/indexlib/indexer.py:171
-#: ocitysmap/indexlib/indexer.py:172 ocitysmap/indexlib/indexer.py:174
-msgid "Public buildings"
-msgstr "Matóngí lomoto"
-
-#: ocitysmap/indexlib/indexer.py:170
-msgid "Town hall"
-msgstr "Bílo ya komíni"
-
-#: ocitysmap/indexlib/indexer.py:171
-msgid "Post office"
-msgstr "Bílo ya etindelo-mikandá"
-
-#: ocitysmap/indexlib/indexer.py:173
-msgid "Public building"
-msgstr "Litóngí lomoto"
-
-#: ocitysmap/indexlib/indexer.py:174
-msgid "Police"
-msgstr "Polísi"
-
-#: ocitysmap/indexlib/indexer.py:399
-msgid "Villages"
-msgstr "Mbóka"
-
-#: ocitysmap/layoutlib/multi_page_renderer.py:470
-#, python-format
-msgid ""
-"Copyright © %(year)d MapOSMatic/OCitySMap developers.\n"
-"http://www.maposmatic.org\n"
-"\n"
-"Map data © %(year)d OpenStreetMap.org and contributors (cc-by-sa).\n"
-"http://www.openstreetmap.org\n"
-"\n"
-"Map rendered on: %(date)s. OSM data updated on: %(osmdate)s.\n"
-"The map may be incomplete or inaccurate. You can contribute to improve this map.\n"
-"See http://wiki.openstreetmap.org"
-msgstr "Copyright © %(year)d dévelopeurs MapOSMatic/OCitySMap.⏎\nhttp://www.maposmatic.org⏎\n⏎\nDáte ya mwángo ya mokili © %(year)d OpenStreetMap.org mpé contributeurs (cc-by-sa).⏎\nhttp://www.openstreetmap.org⏎\n⏎\nMwángo rendered o: %(date)s. Dáte OSM botî sika: %(osmdate)s.⏎\nMwángo ya mokili ekokí kosála ndámbo tǒ na mabúngá. Bokokí kobákisa tǒ kobongisa mwángo ya mokili óyo.⏎\nTála mpé http://wiki.openstreetmap.org"
-
-#: ocitysmap/layoutlib/multi_page_renderer.py:485
-#: ocitysmap/layoutlib/single_page_renderers.py:303
-msgid "unknown"
-msgstr "koyéba tɛ́"
-
-#: ocitysmap/layoutlib/multi_page_renderer.py:540
-msgid "This page is intentionally left blank."
-msgstr "Lonkásá óyo ezalí na ɛlɔ́kɔ tɛ. "
-
-#: ocitysmap/layoutlib/single_page_renderers.py:290
-#, python-format
-=======
 #: ocitysmap/indexlib/indexer.py:261
 msgid "Places of worship"
 msgstr "Ndáko na Nzámbé"
@@ -207,16 +117,11 @@
 msgstr "Lonkásá óyo ezalí na ɛlɔ́kɔ tɛ. "
 
 #: ocitysmap/layoutlib/single_page_renderers.py:430
->>>>>>> d36a2461
 msgid ""
 "Copyright © %(year)d MapOSMatic/OCitySMap developers. Map data © %(year)d OpenStreetMap.org and contributors (cc-by-sa).\n"
 "Map rendered on: %(date)s. OSM data updated on: %(osmdate)s. The map may be incomplete or inaccurate. You can contribute to improve this map. See http://wiki.openstreetmap.org"
 msgstr "Copyright © %(year)d dévelopeurs MapOSMatic/OCitySMap. Dáte ya mwángo ya mokili © %(year)d OpenStreetMap.org mpé contributeurs (cc-by-sa).⏎\nMwángo rendered o: %(date)s. Dáte OSM botî sika: %(osmdate)s. Mwángo ya mokili ekokí kosála ndámbo tǒ na mabúngá. Bokokí kobákisa tǒ kobongisa mwángo ya mokili óyo. Tála mpé http://wiki.openstreetmap.org"
 
-<<<<<<< HEAD
-#: ocitysmap/layoutlib/single_page_renderers.py:643
-=======
 #: ocitysmap/layoutlib/single_page_renderers.py:848
->>>>>>> d36a2461
 msgid "Test gettext"
 msgstr "Bomekimeki gettext"
