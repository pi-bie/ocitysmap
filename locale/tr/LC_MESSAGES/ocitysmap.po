# SOME DESCRIPTIVE TITLE.
# Copyright (C) YEAR THE PACKAGE'S COPYRIGHT HOLDER
# This file is distributed under the same license as the PACKAGE package.
#
# Translators:
# Hakan Tandogan <hakan.tandogan@gmail.com>, 2013
msgid ""
msgstr ""
"Project-Id-Version: MapOSMatic\n"
"Report-Msgid-Bugs-To: \n"
<<<<<<< HEAD
"POT-Creation-Date: 2022-11-06 13:36+0000\n"
=======
"POT-Creation-Date: 2022-11-01 11:15+0000\n"
>>>>>>> d66631e4
"PO-Revision-Date: 2013-11-20 09:54+0000\n"
"Last-Translator: Hakan Tandogan <hakan.tandogan@gmail.com>\n"
"Language-Team: Turkish (http://www.transifex.com/dittaeva/maposmatic/"
"language/tr/)\n"
"Language: tr\n"
"MIME-Version: 1.0\n"
"Content-Type: text/plain; charset=UTF-8\n"
"Content-Transfer-Encoding: 8bit\n"
"Plural-Forms: nplurals=2; plural=(n > 1);\n"

<<<<<<< HEAD
#: ocitysmap/indexlib/NotesIndex.py:46
msgid "OSM Notes index"
msgstr ""

#: ocitysmap/indexlib/GeneralIndex.py:51
msgid "(* General Index *)"
msgstr ""

#: ocitysmap/indexlib/GeneralIndex.py:1006
#, python-format
msgid "Index page %d"
msgstr ""

#: ocitysmap/indexlib/StreetIndex.py:63
msgid "Streets and selected amenities"
msgstr ""

#: ocitysmap/indexlib/StreetIndex.py:90
msgid "Places of worship"
msgstr "İbadethane"

#: ocitysmap/indexlib/StreetIndex.py:91 ocitysmap/indexlib/StreetIndex.py:92
#: ocitysmap/indexlib/StreetIndex.py:93 ocitysmap/indexlib/StreetIndex.py:94
#: ocitysmap/indexlib/StreetIndex.py:95
msgid "Education"
msgstr "Eğitim"

#: ocitysmap/indexlib/StreetIndex.py:96 ocitysmap/indexlib/StreetIndex.py:97
#: ocitysmap/indexlib/StreetIndex.py:98 ocitysmap/indexlib/StreetIndex.py:99
msgid "Public buildings"
msgstr "Kamu binaları"

#: ocitysmap/indexlib/StreetIndex.py:241
msgid "Villages"
msgstr "Köyler"

#: ocitysmap/indexlib/TreeIndex.py:40
msgid "Tree genus / species index"
msgstr ""

#: ocitysmap/indexlib/HealthIndex.py:40
msgid "Health related facilities"
msgstr ""

#: ocitysmap/indexlib/HealthIndex.py:50
msgid "Health Centre"
msgstr ""

#: ocitysmap/indexlib/HealthIndex.py:51
msgid "Hospital"
msgstr ""

#: ocitysmap/indexlib/HealthIndex.py:52
msgid "Clinic"
msgstr ""

#: ocitysmap/indexlib/HealthIndex.py:53
msgid "Doctor"
msgstr ""

#: ocitysmap/indexlib/HealthIndex.py:54
msgid "Dentist"
msgstr ""

#: ocitysmap/indexlib/HealthIndex.py:55
msgid "Birthing Centre"
msgstr ""

#: ocitysmap/indexlib/HealthIndex.py:56
msgid "Midwife"
msgstr ""

#: ocitysmap/indexlib/HealthIndex.py:57
msgid "Nurse"
msgstr ""

#: ocitysmap/indexlib/HealthIndex.py:58
msgid "Alternative"
msgstr ""

#: ocitysmap/indexlib/HealthIndex.py:59
msgid "Optometrist"
msgstr ""

#: ocitysmap/indexlib/HealthIndex.py:60
msgid "Physiotherapist"
msgstr ""

#: ocitysmap/indexlib/HealthIndex.py:61
msgid "Psychotherapist"
msgstr ""

#: ocitysmap/layoutlib/single_page_renderers.py:73
msgid "A generic full-page layout with or without index."
msgstr ""

#: ocitysmap/layoutlib/single_page_renderers.py:464
msgid "Map styles:"
msgstr ""

#: ocitysmap/layoutlib/single_page_renderers.py:468
msgid "Data sources:"
msgstr ""

#: ocitysmap/layoutlib/single_page_renderers.py:869
msgid "Test gettext"
msgstr "Türkçe Test gettext - ayni anda jenkins denemesi"

#: ocitysmap/layoutlib/abstract_renderer.py:493
#, fuzzy, python-format
msgid "Created using MapOSMatic/OCitySMap on %(date)s."
msgstr "Telif hakkı © %(year)d MapOSMatic/OCitySMap geliştiricileri."

#: ocitysmap/layoutlib/abstract_renderer.py:497
#, fuzzy, python-format
msgid ""
"Map data © %(osmyear)d OpenStreetMap contributors (see https://osm.org/"
"copyright)"
msgstr ""
"Harita verileri © %(year)d OpenStreetMap.org ve katılımcıları (see http://"
"osm.org/copyright)"

#: ocitysmap/layoutlib/multi_page_renderer.py:91
msgid "A multi-page layout."
msgstr ""

#: ocitysmap/layoutlib/multi_page_renderer.py:751
msgid "Map style(s):"
msgstr ""

#: ocitysmap/layoutlib/multi_page_renderer.py:755
msgid "Data source(s):"
msgstr ""

#: ocitysmap/layoutlib/multi_page_renderer.py:780
msgid "Front page"
msgstr ""

#: ocitysmap/layoutlib/multi_page_renderer.py:859
msgid "Contents"
msgstr ""

#: ocitysmap/layoutlib/multi_page_renderer.py:908
msgid "Overview"
msgstr ""

#: ocitysmap/layoutlib/multi_page_renderer.py:1156
=======
#: ocitysmap/indexlib/StreetIndex.py:89
msgid "Places of worship"
msgstr "İbadethane"

#: ocitysmap/indexlib/StreetIndex.py:90 ocitysmap/indexlib/StreetIndex.py:91
#: ocitysmap/indexlib/StreetIndex.py:92 ocitysmap/indexlib/StreetIndex.py:93
#: ocitysmap/indexlib/StreetIndex.py:94
msgid "Education"
msgstr "Eğitim"

#: ocitysmap/indexlib/StreetIndex.py:95 ocitysmap/indexlib/StreetIndex.py:96
#: ocitysmap/indexlib/StreetIndex.py:97 ocitysmap/indexlib/StreetIndex.py:98
msgid "Public buildings"
msgstr "Kamu binaları"

#: ocitysmap/indexlib/StreetIndex.py:238
msgid "Villages"
msgstr "Köyler"

#: ocitysmap/layoutlib/multi_page_renderer.py:750
msgid "Map style(s):"
msgstr ""

#: ocitysmap/layoutlib/multi_page_renderer.py:754
msgid "Data source(s):"
msgstr ""

#: ocitysmap/layoutlib/multi_page_renderer.py:779
msgid "Front page"
msgstr ""

#: ocitysmap/layoutlib/multi_page_renderer.py:858
msgid "Contents"
msgstr ""

#: ocitysmap/layoutlib/multi_page_renderer.py:907
msgid "Overview"
msgstr ""

#: ocitysmap/layoutlib/multi_page_renderer.py:1155
>>>>>>> d66631e4
#, python-format
msgid "Map page %d"
msgstr ""

<<<<<<< HEAD
#: ocitysmap/layoutlib/tk25.py:61
msgid "German TK25 'Messtischblatt' style"
msgstr ""

#: ocitysmap/layoutlib/single_page_renderer/side_index.py:12
msgid "Full-page layout with the index on the side."
msgstr ""

#: ocitysmap/layoutlib/single_page_renderer/extra_page.py:13
msgid "Full-page layout with index on extra page (PDF only)."
msgstr ""

#: ocitysmap/layoutlib/single_page_renderer/no_index.py:12
msgid "Full-page layout without index."
msgstr ""

#: ocitysmap/layoutlib/single_page_renderer/bottom_index.py:13
msgid "Full-page layout with the index at the bottom."
msgstr ""

#~ msgid "Place of worship"
#~ msgstr "İbadethane"

#~ msgid "Kindergarten"
#~ msgstr "Kreş"

#~ msgid "School"
#~ msgstr "Okul"

#~ msgid "College"
#~ msgstr "Kolej"

#~ msgid "University"
#~ msgstr "Üniversite"

#~ msgid "Library"
#~ msgstr "Kütüphane"

#~ msgid "Town hall"
#~ msgstr "Belediye binası"

#~ msgid "Post office"
#~ msgstr "Postahane"

#~ msgid "Public building"
#~ msgstr "Kamu binaları"

#~ msgid "Police"
#~ msgstr "Polis"

#~ msgid "Map rendered on: %(date)s. OSM data updated on: %(osmdate)s."
#~ msgstr ""
#~ "Bu harita %(date)s tarihinde oluşturuldu. OSM verileri %(osmdate)s "
#~ "tarihliydiler."

#~ msgid "The map may be incomplete or inaccurate."
#~ msgstr "Harita eksik ya da yanlış olabilir."

#~ msgid "unknown"
#~ msgstr "bilinmiyor"

#~ msgid "This page is intentionally left blank."
#~ msgstr "Bu sayfa bilerek boş bırakılmıştır."
=======
#: ocitysmap/layoutlib/single_page_renderers.py:463
msgid "Map styles:"
msgstr ""

#: ocitysmap/layoutlib/single_page_renderers.py:467
msgid "Data sources:"
msgstr ""

#: ocitysmap/layoutlib/single_page_renderers.py:868
msgid "Test gettext"
msgstr "Türkçe Test gettext - ayni anda jenkins denemesi"
>>>>>>> d66631e4

#~ msgid "Place of worship"
#~ msgstr "İbadethane"

#~ msgid "Kindergarten"
#~ msgstr "Kreş"

#~ msgid "School"
#~ msgstr "Okul"

#~ msgid "College"
#~ msgstr "Kolej"

#~ msgid "University"
#~ msgstr "Üniversite"

#~ msgid "Library"
#~ msgstr "Kütüphane"

#~ msgid "Town hall"
#~ msgstr "Belediye binası"

#~ msgid "Post office"
#~ msgstr "Postahane"

#~ msgid "Public building"
#~ msgstr "Kamu binaları"

#~ msgid "Police"
#~ msgstr "Polis"

#~ msgid "Copyright © %(year)d MapOSMatic/OCitySMap developers."
#~ msgstr "Telif hakkı © %(year)d MapOSMatic/OCitySMap geliştiricileri."

#~ msgid ""
#~ "Map data © %(year)d OpenStreetMap contributors (see http://osm.org/"
#~ "copyright)"
#~ msgstr ""
#~ "Harita verileri © %(year)d OpenStreetMap.org ve katılımcıları (see http://"
#~ "osm.org/copyright)"

#~ msgid "Map rendered on: %(date)s. OSM data updated on: %(osmdate)s."
#~ msgstr ""
#~ "Bu harita %(date)s tarihinde oluşturuldu. OSM verileri %(osmdate)s "
#~ "tarihliydiler."

#~ msgid "The map may be incomplete or inaccurate."
#~ msgstr "Harita eksik ya da yanlış olabilir."

#~ msgid "unknown"
#~ msgstr "bilinmiyor"

#~ msgid "This page is intentionally left blank."
#~ msgstr "Bu sayfa bilerek boş bırakılmıştır."

#~ msgid ""
#~ "Copyright © %(year)d MapOSMatic/OCitySMap developers. Map data © %(year)d "
#~ "OpenStreetMap.org and contributors (cc-by-sa).\n"
#~ "Map rendered on: %(date)s. OSM data updated on: %(osmdate)s. The map may "
#~ "be incomplete or inaccurate. You can contribute to improve this map. See "
#~ "http://wiki.openstreetmap.org"
#~ msgstr ""
#~ "Telif hakkı © %(year)d MapOSMatic/OCitySMap geliştiricileri. Harita "
#~ "verileri © %(year)d OpenStreetMap.org  ve katılımcıları (cc-by-sa).\n"
#~ "%(date)s tarihinde oluşturuldu. OSM verileri %(osmdate)s tarihliydiler.\n"
#~ "Bu harita eksik ya da yanlış olabilir. Haritanın verilerini geliştirmede "
#~ "katkıda bulunabilirsiniz.\n"
#~ "Bakınız http://www.openstreetmap.de/faq.html"<|MERGE_RESOLUTION|>--- conflicted
+++ resolved
@@ -8,11 +8,7 @@
 msgstr ""
 "Project-Id-Version: MapOSMatic\n"
 "Report-Msgid-Bugs-To: \n"
-<<<<<<< HEAD
 "POT-Creation-Date: 2022-11-06 13:36+0000\n"
-=======
-"POT-Creation-Date: 2022-11-01 11:15+0000\n"
->>>>>>> d66631e4
 "PO-Revision-Date: 2013-11-20 09:54+0000\n"
 "Last-Translator: Hakan Tandogan <hakan.tandogan@gmail.com>\n"
 "Language-Team: Turkish (http://www.transifex.com/dittaeva/maposmatic/"
@@ -23,7 +19,6 @@
 "Content-Transfer-Encoding: 8bit\n"
 "Plural-Forms: nplurals=2; plural=(n > 1);\n"
 
-<<<<<<< HEAD
 #: ocitysmap/indexlib/NotesIndex.py:46
 msgid "OSM Notes index"
 msgstr ""
@@ -41,22 +36,23 @@
 msgid "Streets and selected amenities"
 msgstr ""
 
-#: ocitysmap/indexlib/StreetIndex.py:90
+#: ocitysmap/indexlib/StreetIndex.py:90 ocitysmap/indexlib/StreetIndex.py:89
 msgid "Places of worship"
 msgstr "İbadethane"
 
 #: ocitysmap/indexlib/StreetIndex.py:91 ocitysmap/indexlib/StreetIndex.py:92
 #: ocitysmap/indexlib/StreetIndex.py:93 ocitysmap/indexlib/StreetIndex.py:94
-#: ocitysmap/indexlib/StreetIndex.py:95
+#: ocitysmap/indexlib/StreetIndex.py:95 ocitysmap/indexlib/StreetIndex.py:90
 msgid "Education"
 msgstr "Eğitim"
 
 #: ocitysmap/indexlib/StreetIndex.py:96 ocitysmap/indexlib/StreetIndex.py:97
 #: ocitysmap/indexlib/StreetIndex.py:98 ocitysmap/indexlib/StreetIndex.py:99
+#: ocitysmap/indexlib/StreetIndex.py:95
 msgid "Public buildings"
 msgstr "Kamu binaları"
 
-#: ocitysmap/indexlib/StreetIndex.py:241
+#: ocitysmap/indexlib/StreetIndex.py:241 ocitysmap/indexlib/StreetIndex.py:238
 msgid "Villages"
 msgstr "Köyler"
 
@@ -121,14 +117,17 @@
 msgstr ""
 
 #: ocitysmap/layoutlib/single_page_renderers.py:464
+#: ocitysmap/layoutlib/single_page_renderers.py:463
 msgid "Map styles:"
 msgstr ""
 
 #: ocitysmap/layoutlib/single_page_renderers.py:468
+#: ocitysmap/layoutlib/single_page_renderers.py:467
 msgid "Data sources:"
 msgstr ""
 
 #: ocitysmap/layoutlib/single_page_renderers.py:869
+#: ocitysmap/layoutlib/single_page_renderers.py:868
 msgid "Test gettext"
 msgstr "Türkçe Test gettext - ayni anda jenkins denemesi"
 
@@ -151,73 +150,36 @@
 msgstr ""
 
 #: ocitysmap/layoutlib/multi_page_renderer.py:751
-msgid "Map style(s):"
-msgstr ""
-
-#: ocitysmap/layoutlib/multi_page_renderer.py:755
-msgid "Data source(s):"
-msgstr ""
-
-#: ocitysmap/layoutlib/multi_page_renderer.py:780
-msgid "Front page"
-msgstr ""
-
-#: ocitysmap/layoutlib/multi_page_renderer.py:859
-msgid "Contents"
-msgstr ""
-
-#: ocitysmap/layoutlib/multi_page_renderer.py:908
-msgid "Overview"
-msgstr ""
-
-#: ocitysmap/layoutlib/multi_page_renderer.py:1156
-=======
-#: ocitysmap/indexlib/StreetIndex.py:89
-msgid "Places of worship"
-msgstr "İbadethane"
-
-#: ocitysmap/indexlib/StreetIndex.py:90 ocitysmap/indexlib/StreetIndex.py:91
-#: ocitysmap/indexlib/StreetIndex.py:92 ocitysmap/indexlib/StreetIndex.py:93
-#: ocitysmap/indexlib/StreetIndex.py:94
-msgid "Education"
-msgstr "Eğitim"
-
-#: ocitysmap/indexlib/StreetIndex.py:95 ocitysmap/indexlib/StreetIndex.py:96
-#: ocitysmap/indexlib/StreetIndex.py:97 ocitysmap/indexlib/StreetIndex.py:98
-msgid "Public buildings"
-msgstr "Kamu binaları"
-
-#: ocitysmap/indexlib/StreetIndex.py:238
-msgid "Villages"
-msgstr "Köyler"
-
 #: ocitysmap/layoutlib/multi_page_renderer.py:750
 msgid "Map style(s):"
 msgstr ""
 
+#: ocitysmap/layoutlib/multi_page_renderer.py:755
 #: ocitysmap/layoutlib/multi_page_renderer.py:754
 msgid "Data source(s):"
 msgstr ""
 
+#: ocitysmap/layoutlib/multi_page_renderer.py:780
 #: ocitysmap/layoutlib/multi_page_renderer.py:779
 msgid "Front page"
 msgstr ""
 
+#: ocitysmap/layoutlib/multi_page_renderer.py:859
 #: ocitysmap/layoutlib/multi_page_renderer.py:858
 msgid "Contents"
 msgstr ""
 
+#: ocitysmap/layoutlib/multi_page_renderer.py:908
 #: ocitysmap/layoutlib/multi_page_renderer.py:907
 msgid "Overview"
 msgstr ""
 
+#: ocitysmap/layoutlib/multi_page_renderer.py:1156
 #: ocitysmap/layoutlib/multi_page_renderer.py:1155
->>>>>>> d66631e4
 #, python-format
 msgid "Map page %d"
 msgstr ""
 
-<<<<<<< HEAD
 #: ocitysmap/layoutlib/tk25.py:61
 msgid "German TK25 'Messtischblatt' style"
 msgstr ""
@@ -267,73 +229,6 @@
 
 #~ msgid "Police"
 #~ msgstr "Polis"
-
-#~ msgid "Map rendered on: %(date)s. OSM data updated on: %(osmdate)s."
-#~ msgstr ""
-#~ "Bu harita %(date)s tarihinde oluşturuldu. OSM verileri %(osmdate)s "
-#~ "tarihliydiler."
-
-#~ msgid "The map may be incomplete or inaccurate."
-#~ msgstr "Harita eksik ya da yanlış olabilir."
-
-#~ msgid "unknown"
-#~ msgstr "bilinmiyor"
-
-#~ msgid "This page is intentionally left blank."
-#~ msgstr "Bu sayfa bilerek boş bırakılmıştır."
-=======
-#: ocitysmap/layoutlib/single_page_renderers.py:463
-msgid "Map styles:"
-msgstr ""
-
-#: ocitysmap/layoutlib/single_page_renderers.py:467
-msgid "Data sources:"
-msgstr ""
-
-#: ocitysmap/layoutlib/single_page_renderers.py:868
-msgid "Test gettext"
-msgstr "Türkçe Test gettext - ayni anda jenkins denemesi"
->>>>>>> d66631e4
-
-#~ msgid "Place of worship"
-#~ msgstr "İbadethane"
-
-#~ msgid "Kindergarten"
-#~ msgstr "Kreş"
-
-#~ msgid "School"
-#~ msgstr "Okul"
-
-#~ msgid "College"
-#~ msgstr "Kolej"
-
-#~ msgid "University"
-#~ msgstr "Üniversite"
-
-#~ msgid "Library"
-#~ msgstr "Kütüphane"
-
-#~ msgid "Town hall"
-#~ msgstr "Belediye binası"
-
-#~ msgid "Post office"
-#~ msgstr "Postahane"
-
-#~ msgid "Public building"
-#~ msgstr "Kamu binaları"
-
-#~ msgid "Police"
-#~ msgstr "Polis"
-
-#~ msgid "Copyright © %(year)d MapOSMatic/OCitySMap developers."
-#~ msgstr "Telif hakkı © %(year)d MapOSMatic/OCitySMap geliştiricileri."
-
-#~ msgid ""
-#~ "Map data © %(year)d OpenStreetMap contributors (see http://osm.org/"
-#~ "copyright)"
-#~ msgstr ""
-#~ "Harita verileri © %(year)d OpenStreetMap.org ve katılımcıları (see http://"
-#~ "osm.org/copyright)"
 
 #~ msgid "Map rendered on: %(date)s. OSM data updated on: %(osmdate)s."
 #~ msgstr ""
@@ -361,4 +256,14 @@
 #~ "%(date)s tarihinde oluşturuldu. OSM verileri %(osmdate)s tarihliydiler.\n"
 #~ "Bu harita eksik ya da yanlış olabilir. Haritanın verilerini geliştirmede "
 #~ "katkıda bulunabilirsiniz.\n"
-#~ "Bakınız http://www.openstreetmap.de/faq.html"+#~ "Bakınız http://www.openstreetmap.de/faq.html"
+
+#~ msgid "Copyright © %(year)d MapOSMatic/OCitySMap developers."
+#~ msgstr "Telif hakkı © %(year)d MapOSMatic/OCitySMap geliştiricileri."
+
+#~ msgid ""
+#~ "Map data © %(year)d OpenStreetMap contributors (see http://osm.org/"
+#~ "copyright)"
+#~ msgstr ""
+#~ "Harita verileri © %(year)d OpenStreetMap.org ve katılımcıları (see http://"
+#~ "osm.org/copyright)"