# SOME DESCRIPTIVE TITLE.
# Copyright (C) YEAR THE PACKAGE'S COPYRIGHT HOLDER
# This file is distributed under the same license as the PACKAGE package.
# Translators:
# Gábor Babos <gabor.babos@gmail.com>, 2017, 2019, 2021.
msgid ""
msgstr ""
"Project-Id-Version: MapOSMatic\n"
"Report-Msgid-Bugs-To: \n"
<<<<<<< HEAD
"POT-Creation-Date: 2022-11-06 13:36+0000\n"
=======
"POT-Creation-Date: 2022-11-01 11:15+0000\n"
>>>>>>> d66631e4
"PO-Revision-Date: 2021-12-08 12:47+0000\n"
"Last-Translator: Gábor Babos <gabor.babos@gmail.com>\n"
"Language-Team: Hungarian <https://translate.get-map.org/projects/maposmatic/"
"ocitysmap/hu/>\n"
"Language: hu\n"
"MIME-Version: 1.0\n"
"Content-Type: text/plain; charset=UTF-8\n"
"Content-Transfer-Encoding: 8bit\n"
"Plural-Forms: nplurals=2; plural=n != 1;\n"
"X-Generator: Weblate 4.6.2\n"

<<<<<<< HEAD
#: ocitysmap/indexlib/NotesIndex.py:46
msgid "OSM Notes index"
msgstr ""

#: ocitysmap/indexlib/GeneralIndex.py:51
msgid "(* General Index *)"
msgstr ""

#: ocitysmap/indexlib/GeneralIndex.py:1006
#, python-format
msgid "Index page %d"
msgstr "%d indexoldal"

#: ocitysmap/indexlib/StreetIndex.py:63
msgid "Streets and selected amenities"
msgstr ""

#: ocitysmap/indexlib/StreetIndex.py:90
msgid "Places of worship"
msgstr "Templomok"

#: ocitysmap/indexlib/StreetIndex.py:91 ocitysmap/indexlib/StreetIndex.py:92
#: ocitysmap/indexlib/StreetIndex.py:93 ocitysmap/indexlib/StreetIndex.py:94
#: ocitysmap/indexlib/StreetIndex.py:95
msgid "Education"
msgstr "Oktatás"

#: ocitysmap/indexlib/StreetIndex.py:96 ocitysmap/indexlib/StreetIndex.py:97
#: ocitysmap/indexlib/StreetIndex.py:98 ocitysmap/indexlib/StreetIndex.py:99
msgid "Public buildings"
msgstr "Középületek"

#: ocitysmap/indexlib/StreetIndex.py:241
msgid "Villages"
msgstr "Dűlők, falvak"

#: ocitysmap/indexlib/TreeIndex.py:40
msgid "Tree genus / species index"
msgstr ""

#: ocitysmap/indexlib/HealthIndex.py:40
msgid "Health related facilities"
msgstr ""

#: ocitysmap/indexlib/HealthIndex.py:50
msgid "Health Centre"
msgstr ""

#: ocitysmap/indexlib/HealthIndex.py:51
msgid "Hospital"
msgstr ""

#: ocitysmap/indexlib/HealthIndex.py:52
msgid "Clinic"
msgstr ""

#: ocitysmap/indexlib/HealthIndex.py:53
msgid "Doctor"
msgstr ""

#: ocitysmap/indexlib/HealthIndex.py:54
msgid "Dentist"
msgstr ""

#: ocitysmap/indexlib/HealthIndex.py:55
msgid "Birthing Centre"
msgstr ""

#: ocitysmap/indexlib/HealthIndex.py:56
msgid "Midwife"
msgstr ""

#: ocitysmap/indexlib/HealthIndex.py:57
msgid "Nurse"
msgstr ""

#: ocitysmap/indexlib/HealthIndex.py:58
msgid "Alternative"
msgstr ""

#: ocitysmap/indexlib/HealthIndex.py:59
msgid "Optometrist"
msgstr ""

#: ocitysmap/indexlib/HealthIndex.py:60
msgid "Physiotherapist"
msgstr ""

#: ocitysmap/indexlib/HealthIndex.py:61
msgid "Psychotherapist"
msgstr ""

#: ocitysmap/layoutlib/single_page_renderers.py:73
msgid "A generic full-page layout with or without index."
msgstr ""

#: ocitysmap/layoutlib/single_page_renderers.py:464
msgid "Map styles:"
msgstr "Térképstílusok:"

#: ocitysmap/layoutlib/single_page_renderers.py:468
#, fuzzy
msgid "Data sources:"
msgstr "További adatforrások:"

#: ocitysmap/layoutlib/single_page_renderers.py:869
msgid "Test gettext"
msgstr "gettext-teszt"

#: ocitysmap/layoutlib/abstract_renderer.py:493
#, fuzzy, python-format
msgid "Created using MapOSMatic/OCitySMap on %(date)s."
msgstr "Copyright © %(year)d – a MapOSMatic/OCitySMap fejlesztői."

#: ocitysmap/layoutlib/abstract_renderer.py:497
#, fuzzy, python-format
msgid ""
"Map data © %(osmyear)d OpenStreetMap contributors (see https://osm.org/"
"copyright)"
msgstr ""
"Térképadatok © %(year)d – az OpenStreetMap szerkesztői (lásd: http://osm.org/"
"copyright)"

#: ocitysmap/layoutlib/multi_page_renderer.py:91
msgid "A multi-page layout."
msgstr ""

#: ocitysmap/layoutlib/multi_page_renderer.py:751
#, fuzzy
msgid "Map style(s):"
msgstr "Térképstílusok:"

#: ocitysmap/layoutlib/multi_page_renderer.py:755
#, fuzzy
msgid "Data source(s):"
msgstr "További adatforrások:"

#: ocitysmap/layoutlib/multi_page_renderer.py:780
msgid "Front page"
msgstr "Címlap"

#: ocitysmap/layoutlib/multi_page_renderer.py:859
msgid "Contents"
msgstr ""

#: ocitysmap/layoutlib/multi_page_renderer.py:908
msgid "Overview"
msgstr "Áttekintés"

#: ocitysmap/layoutlib/multi_page_renderer.py:1156
=======
#: ocitysmap/indexlib/StreetIndex.py:89
msgid "Places of worship"
msgstr "Templomok"

#: ocitysmap/indexlib/StreetIndex.py:90 ocitysmap/indexlib/StreetIndex.py:91
#: ocitysmap/indexlib/StreetIndex.py:92 ocitysmap/indexlib/StreetIndex.py:93
#: ocitysmap/indexlib/StreetIndex.py:94
msgid "Education"
msgstr "Oktatás"

#: ocitysmap/indexlib/StreetIndex.py:95 ocitysmap/indexlib/StreetIndex.py:96
#: ocitysmap/indexlib/StreetIndex.py:97 ocitysmap/indexlib/StreetIndex.py:98
msgid "Public buildings"
msgstr "Középületek"

#: ocitysmap/indexlib/StreetIndex.py:238
msgid "Villages"
msgstr "Dűlők, falvak"

#: ocitysmap/layoutlib/multi_page_renderer.py:750
#, fuzzy
#| msgid "Map styles:"
msgid "Map style(s):"
msgstr "Térképstílusok:"

#: ocitysmap/layoutlib/multi_page_renderer.py:754
#, fuzzy
#| msgid "Additional data sources:"
msgid "Data source(s):"
msgstr "További adatforrások:"

#: ocitysmap/layoutlib/multi_page_renderer.py:779
msgid "Front page"
msgstr "Címlap"

#: ocitysmap/layoutlib/multi_page_renderer.py:858
msgid "Contents"
msgstr ""

#: ocitysmap/layoutlib/multi_page_renderer.py:907
msgid "Overview"
msgstr "Áttekintés"

#: ocitysmap/layoutlib/multi_page_renderer.py:1155
>>>>>>> d66631e4
#, python-format
msgid "Map page %d"
msgstr "%d térképoldal"

<<<<<<< HEAD
#: ocitysmap/layoutlib/tk25.py:61
msgid "German TK25 'Messtischblatt' style"
msgstr ""

#: ocitysmap/layoutlib/single_page_renderer/side_index.py:12
msgid "Full-page layout with the index on the side."
msgstr ""

#: ocitysmap/layoutlib/single_page_renderer/extra_page.py:13
msgid "Full-page layout with index on extra page (PDF only)."
msgstr ""

#: ocitysmap/layoutlib/single_page_renderer/no_index.py:12
msgid "Full-page layout without index."
msgstr ""

#: ocitysmap/layoutlib/single_page_renderer/bottom_index.py:13
msgid "Full-page layout with the index at the bottom."
msgstr ""

#~ msgid "Place of worship"
#~ msgstr "Templom"

#~ msgid "Kindergarten"
#~ msgstr "Óvoda"

#~ msgid "School"
#~ msgstr "Iskola"

#~ msgid "College"
#~ msgstr "Főiskola"

#~ msgid "University"
#~ msgstr "Egyetem"

#~ msgid "Library"
#~ msgstr "Könyvtár"

#~ msgid "Town hall"
#~ msgstr "Városháza"

#~ msgid "Post office"
#~ msgstr "Posta"

#~ msgid "Public building"
#~ msgstr "Középület"

#~ msgid "Police"
#~ msgstr "Rendőrség"

#~ msgid "Map rendered on: %(date)s. OSM data updated on: %(osmdate)s."
#~ msgstr ""
#~ "A térkép létrehozásának dátuma: %(date)s. Az OSM-adatok frissítésének "
#~ "dátuma: %(osmdate)s."

#~ msgid "The map may be incomplete or inaccurate."
#~ msgstr "Előfordulhat, hogy a térkép hiányos vagy pontatlan."

#~ msgid "unknown"
#~ msgstr "ismeretlen"

#~ msgid "This page is intentionally left blank."
#~ msgstr "Ez az oldal szándékosan maradt üres."

#~ msgid "Blank"
#~ msgstr "Üres"
=======
#: ocitysmap/layoutlib/single_page_renderers.py:463
msgid "Map styles:"
msgstr "Térképstílusok:"

#: ocitysmap/layoutlib/single_page_renderers.py:467
#, fuzzy
#| msgid "Additional data sources:"
msgid "Data sources:"
msgstr "További adatforrások:"

#: ocitysmap/layoutlib/single_page_renderers.py:868
msgid "Test gettext"
msgstr "gettext-teszt"
>>>>>>> d66631e4

#~ msgid "Place of worship"
#~ msgstr "Templom"

#~ msgid "Kindergarten"
#~ msgstr "Óvoda"

#~ msgid "School"
#~ msgstr "Iskola"

#~ msgid "College"
#~ msgstr "Főiskola"

#~ msgid "University"
#~ msgstr "Egyetem"

#~ msgid "Library"
#~ msgstr "Könyvtár"

#~ msgid "Town hall"
#~ msgstr "Városháza"

#~ msgid "Post office"
#~ msgstr "Posta"

#~ msgid "Public building"
#~ msgstr "Középület"

#~ msgid "Police"
#~ msgstr "Rendőrség"

#~ msgid "Index page %d"
#~ msgstr "%d indexoldal"

#~ msgid "Copyright © %(year)d MapOSMatic/OCitySMap developers."
#~ msgstr "Copyright © %(year)d – a MapOSMatic/OCitySMap fejlesztői."

#~ msgid ""
#~ "Map data © %(year)d OpenStreetMap contributors (see http://osm.org/"
#~ "copyright)"
#~ msgstr ""
#~ "Térképadatok © %(year)d – az OpenStreetMap szerkesztői (lásd: http://osm."
#~ "org/copyright)"

#~ msgid "Map rendered on: %(date)s. OSM data updated on: %(osmdate)s."
#~ msgstr ""
#~ "A térkép létrehozásának dátuma: %(date)s. Az OSM-adatok frissítésének "
#~ "dátuma: %(osmdate)s."

#~ msgid "The map may be incomplete or inaccurate."
#~ msgstr "Előfordulhat, hogy a térkép hiányos vagy pontatlan."

#~ msgid "unknown"
#~ msgstr "ismeretlen"

#~ msgid "This page is intentionally left blank."
#~ msgstr "Ez az oldal szándékosan maradt üres."

#~ msgid "Blank"
#~ msgstr "Üres"

#~ msgid ""
#~ "Erstellt mit http://around.get-map.org/  -  Kontakt: Hartmut Holzgraefe "
#~ "(hartmut@php.net)"
#~ msgstr ""
#~ "Létrehozva ezzel: http://around.get-map.org/  -  Kapcsolat: Hartmut "
#~ "Holzgraefe (hartmut@php.net)"<|MERGE_RESOLUTION|>--- conflicted
+++ resolved
@@ -7,11 +7,7 @@
 msgstr ""
 "Project-Id-Version: MapOSMatic\n"
 "Report-Msgid-Bugs-To: \n"
-<<<<<<< HEAD
 "POT-Creation-Date: 2022-11-06 13:36+0000\n"
-=======
-"POT-Creation-Date: 2022-11-01 11:15+0000\n"
->>>>>>> d66631e4
 "PO-Revision-Date: 2021-12-08 12:47+0000\n"
 "Last-Translator: Gábor Babos <gabor.babos@gmail.com>\n"
 "Language-Team: Hungarian <https://translate.get-map.org/projects/maposmatic/"
@@ -23,7 +19,6 @@
 "Plural-Forms: nplurals=2; plural=n != 1;\n"
 "X-Generator: Weblate 4.6.2\n"
 
-<<<<<<< HEAD
 #: ocitysmap/indexlib/NotesIndex.py:46
 msgid "OSM Notes index"
 msgstr ""
@@ -41,22 +36,23 @@
 msgid "Streets and selected amenities"
 msgstr ""
 
-#: ocitysmap/indexlib/StreetIndex.py:90
+#: ocitysmap/indexlib/StreetIndex.py:90 ocitysmap/indexlib/StreetIndex.py:89
 msgid "Places of worship"
 msgstr "Templomok"
 
 #: ocitysmap/indexlib/StreetIndex.py:91 ocitysmap/indexlib/StreetIndex.py:92
 #: ocitysmap/indexlib/StreetIndex.py:93 ocitysmap/indexlib/StreetIndex.py:94
-#: ocitysmap/indexlib/StreetIndex.py:95
+#: ocitysmap/indexlib/StreetIndex.py:95 ocitysmap/indexlib/StreetIndex.py:90
 msgid "Education"
 msgstr "Oktatás"
 
 #: ocitysmap/indexlib/StreetIndex.py:96 ocitysmap/indexlib/StreetIndex.py:97
 #: ocitysmap/indexlib/StreetIndex.py:98 ocitysmap/indexlib/StreetIndex.py:99
+#: ocitysmap/indexlib/StreetIndex.py:95
 msgid "Public buildings"
 msgstr "Középületek"
 
-#: ocitysmap/indexlib/StreetIndex.py:241
+#: ocitysmap/indexlib/StreetIndex.py:241 ocitysmap/indexlib/StreetIndex.py:238
 msgid "Villages"
 msgstr "Dűlők, falvak"
 
@@ -121,15 +117,18 @@
 msgstr ""
 
 #: ocitysmap/layoutlib/single_page_renderers.py:464
+#: ocitysmap/layoutlib/single_page_renderers.py:463
 msgid "Map styles:"
 msgstr "Térképstílusok:"
 
 #: ocitysmap/layoutlib/single_page_renderers.py:468
+#: ocitysmap/layoutlib/single_page_renderers.py:467
 #, fuzzy
 msgid "Data sources:"
 msgstr "További adatforrások:"
 
 #: ocitysmap/layoutlib/single_page_renderers.py:869
+#: ocitysmap/layoutlib/single_page_renderers.py:868
 msgid "Test gettext"
 msgstr "gettext-teszt"
 
@@ -152,79 +151,38 @@
 msgstr ""
 
 #: ocitysmap/layoutlib/multi_page_renderer.py:751
+#: ocitysmap/layoutlib/multi_page_renderer.py:750
 #, fuzzy
 msgid "Map style(s):"
 msgstr "Térképstílusok:"
 
 #: ocitysmap/layoutlib/multi_page_renderer.py:755
+#: ocitysmap/layoutlib/multi_page_renderer.py:754
 #, fuzzy
 msgid "Data source(s):"
 msgstr "További adatforrások:"
 
 #: ocitysmap/layoutlib/multi_page_renderer.py:780
-msgid "Front page"
-msgstr "Címlap"
-
-#: ocitysmap/layoutlib/multi_page_renderer.py:859
-msgid "Contents"
-msgstr ""
-
-#: ocitysmap/layoutlib/multi_page_renderer.py:908
-msgid "Overview"
-msgstr "Áttekintés"
-
-#: ocitysmap/layoutlib/multi_page_renderer.py:1156
-=======
-#: ocitysmap/indexlib/StreetIndex.py:89
-msgid "Places of worship"
-msgstr "Templomok"
-
-#: ocitysmap/indexlib/StreetIndex.py:90 ocitysmap/indexlib/StreetIndex.py:91
-#: ocitysmap/indexlib/StreetIndex.py:92 ocitysmap/indexlib/StreetIndex.py:93
-#: ocitysmap/indexlib/StreetIndex.py:94
-msgid "Education"
-msgstr "Oktatás"
-
-#: ocitysmap/indexlib/StreetIndex.py:95 ocitysmap/indexlib/StreetIndex.py:96
-#: ocitysmap/indexlib/StreetIndex.py:97 ocitysmap/indexlib/StreetIndex.py:98
-msgid "Public buildings"
-msgstr "Középületek"
-
-#: ocitysmap/indexlib/StreetIndex.py:238
-msgid "Villages"
-msgstr "Dűlők, falvak"
-
-#: ocitysmap/layoutlib/multi_page_renderer.py:750
-#, fuzzy
-#| msgid "Map styles:"
-msgid "Map style(s):"
-msgstr "Térképstílusok:"
-
-#: ocitysmap/layoutlib/multi_page_renderer.py:754
-#, fuzzy
-#| msgid "Additional data sources:"
-msgid "Data source(s):"
-msgstr "További adatforrások:"
-
 #: ocitysmap/layoutlib/multi_page_renderer.py:779
 msgid "Front page"
 msgstr "Címlap"
 
+#: ocitysmap/layoutlib/multi_page_renderer.py:859
 #: ocitysmap/layoutlib/multi_page_renderer.py:858
 msgid "Contents"
 msgstr ""
 
+#: ocitysmap/layoutlib/multi_page_renderer.py:908
 #: ocitysmap/layoutlib/multi_page_renderer.py:907
 msgid "Overview"
 msgstr "Áttekintés"
 
+#: ocitysmap/layoutlib/multi_page_renderer.py:1156
 #: ocitysmap/layoutlib/multi_page_renderer.py:1155
->>>>>>> d66631e4
 #, python-format
 msgid "Map page %d"
 msgstr "%d térképoldal"
 
-<<<<<<< HEAD
 #: ocitysmap/layoutlib/tk25.py:61
 msgid "German TK25 'Messtischblatt' style"
 msgstr ""
@@ -291,54 +249,13 @@
 
 #~ msgid "Blank"
 #~ msgstr "Üres"
-=======
-#: ocitysmap/layoutlib/single_page_renderers.py:463
-msgid "Map styles:"
-msgstr "Térképstílusok:"
-
-#: ocitysmap/layoutlib/single_page_renderers.py:467
-#, fuzzy
-#| msgid "Additional data sources:"
-msgid "Data sources:"
-msgstr "További adatforrások:"
-
-#: ocitysmap/layoutlib/single_page_renderers.py:868
-msgid "Test gettext"
-msgstr "gettext-teszt"
->>>>>>> d66631e4
-
-#~ msgid "Place of worship"
-#~ msgstr "Templom"
-
-#~ msgid "Kindergarten"
-#~ msgstr "Óvoda"
-
-#~ msgid "School"
-#~ msgstr "Iskola"
-
-#~ msgid "College"
-#~ msgstr "Főiskola"
-
-#~ msgid "University"
-#~ msgstr "Egyetem"
-
-#~ msgid "Library"
-#~ msgstr "Könyvtár"
-
-#~ msgid "Town hall"
-#~ msgstr "Városháza"
-
-#~ msgid "Post office"
-#~ msgstr "Posta"
-
-#~ msgid "Public building"
-#~ msgstr "Középület"
-
-#~ msgid "Police"
-#~ msgstr "Rendőrség"
-
-#~ msgid "Index page %d"
-#~ msgstr "%d indexoldal"
+
+#~ msgid ""
+#~ "Erstellt mit http://around.get-map.org/  -  Kontakt: Hartmut Holzgraefe "
+#~ "(hartmut@php.net)"
+#~ msgstr ""
+#~ "Létrehozva ezzel: http://around.get-map.org/  -  Kapcsolat: Hartmut "
+#~ "Holzgraefe (hartmut@php.net)"
 
 #~ msgid "Copyright © %(year)d MapOSMatic/OCitySMap developers."
 #~ msgstr "Copyright © %(year)d – a MapOSMatic/OCitySMap fejlesztői."
@@ -350,26 +267,5 @@
 #~ "Térképadatok © %(year)d – az OpenStreetMap szerkesztői (lásd: http://osm."
 #~ "org/copyright)"
 
-#~ msgid "Map rendered on: %(date)s. OSM data updated on: %(osmdate)s."
-#~ msgstr ""
-#~ "A térkép létrehozásának dátuma: %(date)s. Az OSM-adatok frissítésének "
-#~ "dátuma: %(osmdate)s."
-
-#~ msgid "The map may be incomplete or inaccurate."
-#~ msgstr "Előfordulhat, hogy a térkép hiányos vagy pontatlan."
-
-#~ msgid "unknown"
-#~ msgstr "ismeretlen"
-
-#~ msgid "This page is intentionally left blank."
-#~ msgstr "Ez az oldal szándékosan maradt üres."
-
-#~ msgid "Blank"
-#~ msgstr "Üres"
-
-#~ msgid ""
-#~ "Erstellt mit http://around.get-map.org/  -  Kontakt: Hartmut Holzgraefe "
-#~ "(hartmut@php.net)"
-#~ msgstr ""
-#~ "Létrehozva ezzel: http://around.get-map.org/  -  Kapcsolat: Hartmut "
-#~ "Holzgraefe (hartmut@php.net)"+#~ msgid "Additional data sources:"
+#~ msgstr "További adatforrások:"