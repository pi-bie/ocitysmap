# SOME DESCRIPTIVE TITLE.
# Copyright (C) YEAR THE PACKAGE'S COPYRIGHT HOLDER
# This file is distributed under the same license as the PACKAGE package.
# 
# Translators:
msgid ""
msgstr ""
"Project-Id-Version: MapOSMatic\n"
"Report-Msgid-Bugs-To: \n"
<<<<<<< HEAD
=======
"POT-Creation-Date: 2018-10-16 22:26+0200\n"
>>>>>>> d36a2461
"PO-Revision-Date: 2012-04-05 22:13+0000\n"
"Last-Translator: FULL NAME <EMAIL@ADDRESS>\n"
"Language-Team: Croatian (http://www.transifex.com/dittaeva/maposmatic/language/hr/)\n"
"MIME-Version: 1.0\n"
"Content-Type: text/plain; charset=UTF-8\n"
"Content-Transfer-Encoding: 8bit\n"
"Language: hr\n"
"Plural-Forms: nplurals=3; plural=n%10==1 && n%100!=11 ? 0 : n%10>=2 && n%10<=4 && (n%100<10 || n%100>=20) ? 1 : 2;\n"

<<<<<<< HEAD
#: ocitysmap/indexlib/indexer.py:163
msgid "Places of worship"
msgstr ""

#: ocitysmap/indexlib/indexer.py:164
msgid "Place of worship"
msgstr ""

#: ocitysmap/indexlib/indexer.py:165 ocitysmap/indexlib/indexer.py:166
#: ocitysmap/indexlib/indexer.py:167 ocitysmap/indexlib/indexer.py:168
#: ocitysmap/indexlib/indexer.py:169
msgid "Education"
msgstr ""

#: ocitysmap/indexlib/indexer.py:165
msgid "Kindergarten"
msgstr ""

#: ocitysmap/indexlib/indexer.py:166
msgid "School"
msgstr ""

#: ocitysmap/indexlib/indexer.py:167
msgid "College"
msgstr ""

#: ocitysmap/indexlib/indexer.py:168
msgid "University"
msgstr ""

#: ocitysmap/indexlib/indexer.py:169
msgid "Library"
msgstr ""

#: ocitysmap/indexlib/indexer.py:170 ocitysmap/indexlib/indexer.py:171
#: ocitysmap/indexlib/indexer.py:172 ocitysmap/indexlib/indexer.py:174
msgid "Public buildings"
msgstr ""

#: ocitysmap/indexlib/indexer.py:170
msgid "Town hall"
msgstr ""

#: ocitysmap/indexlib/indexer.py:171
msgid "Post office"
msgstr ""

#: ocitysmap/indexlib/indexer.py:173
msgid "Public building"
msgstr ""

#: ocitysmap/indexlib/indexer.py:174
msgid "Police"
msgstr ""

#: ocitysmap/indexlib/indexer.py:399
msgid "Villages"
msgstr ""

#: ocitysmap/layoutlib/multi_page_renderer.py:470
#, python-format
msgid ""
"Copyright © %(year)d MapOSMatic/OCitySMap developers.\n"
"http://www.maposmatic.org\n"
"\n"
"Map data © %(year)d OpenStreetMap.org and contributors (cc-by-sa).\n"
"http://www.openstreetmap.org\n"
"\n"
"Map rendered on: %(date)s. OSM data updated on: %(osmdate)s.\n"
"The map may be incomplete or inaccurate. You can contribute to improve this map.\n"
"See http://wiki.openstreetmap.org"
msgstr ""

#: ocitysmap/layoutlib/multi_page_renderer.py:485
#: ocitysmap/layoutlib/single_page_renderers.py:303
msgid "unknown"
msgstr ""

#: ocitysmap/layoutlib/multi_page_renderer.py:540
msgid "This page is intentionally left blank."
msgstr ""

#: ocitysmap/layoutlib/single_page_renderers.py:290
#, python-format
msgid ""
"Copyright © %(year)d MapOSMatic/OCitySMap developers. Map data © %(year)d OpenStreetMap.org and contributors (cc-by-sa).\n"
"Map rendered on: %(date)s. OSM data updated on: %(osmdate)s. The map may be incomplete or inaccurate. You can contribute to improve this map. See http://wiki.openstreetmap.org"
msgstr ""

#: ocitysmap/layoutlib/single_page_renderers.py:643
=======
#: ocitysmap/indexlib/indexer.py:261
msgid "Places of worship"
msgstr ""

#: ocitysmap/indexlib/indexer.py:262
msgid "Place of worship"
msgstr ""

#: ocitysmap/indexlib/indexer.py:263 ocitysmap/indexlib/indexer.py:264
#: ocitysmap/indexlib/indexer.py:265 ocitysmap/indexlib/indexer.py:266
#: ocitysmap/indexlib/indexer.py:267
msgid "Education"
msgstr ""

#: ocitysmap/indexlib/indexer.py:263
msgid "Kindergarten"
msgstr ""

#: ocitysmap/indexlib/indexer.py:264
msgid "School"
msgstr ""

#: ocitysmap/indexlib/indexer.py:265
msgid "College"
msgstr ""

#: ocitysmap/indexlib/indexer.py:266
msgid "University"
msgstr ""

#: ocitysmap/indexlib/indexer.py:267
msgid "Library"
msgstr ""

#: ocitysmap/indexlib/indexer.py:268 ocitysmap/indexlib/indexer.py:269
#: ocitysmap/indexlib/indexer.py:270 ocitysmap/indexlib/indexer.py:272
msgid "Public buildings"
msgstr ""

#: ocitysmap/indexlib/indexer.py:268
msgid "Town hall"
msgstr ""

#: ocitysmap/indexlib/indexer.py:269
msgid "Post office"
msgstr ""

#: ocitysmap/indexlib/indexer.py:271
msgid "Public building"
msgstr ""

#: ocitysmap/indexlib/indexer.py:272
msgid "Police"
msgstr ""

#: ocitysmap/indexlib/indexer.py:503
msgid "Villages"
msgstr ""

#: ocitysmap/layoutlib/multi_page_renderer.py:584
#: ocitysmap/layoutlib/single_page_renderers.py:368
#, python-format
msgid "Copyright © %(year)d MapOSMatic/OCitySMap developers."
msgstr ""

#: ocitysmap/layoutlib/multi_page_renderer.py:586
#: ocitysmap/layoutlib/single_page_renderers.py:370
#, python-format
msgid ""
"Map data © %(year)d OpenStreetMap contributors (see http://osm.org/copyright)"
msgstr ""

#: ocitysmap/layoutlib/multi_page_renderer.py:596
#: ocitysmap/layoutlib/single_page_renderers.py:380
msgid "Map styles:"
msgstr ""

#: ocitysmap/layoutlib/multi_page_renderer.py:599
#: ocitysmap/layoutlib/single_page_renderers.py:383
#, python-format
msgid "Map rendered on: %(date)s. OSM data updated on: %(osmdate)s."
msgstr ""

#: ocitysmap/layoutlib/multi_page_renderer.py:601
#: ocitysmap/layoutlib/single_page_renderers.py:385
msgid "The map may be incomplete or inaccurate."
msgstr ""

#: ocitysmap/layoutlib/multi_page_renderer.py:608
#: ocitysmap/layoutlib/single_page_renderers.py:396
msgid "unknown"
msgstr ""

#: ocitysmap/layoutlib/multi_page_renderer.py:663
msgid "This page is intentionally left blank."
msgstr ""

#: ocitysmap/layoutlib/single_page_renderers.py:430
msgid ""
"Erstellt mit http://umgebungsplaene.osm-baustelle.de/  -  Kontakt: Hartmut "
"Holzgraefe (hartmut@php.net)"
msgstr ""

#: ocitysmap/layoutlib/single_page_renderers.py:848
>>>>>>> d36a2461
msgid "Test gettext"
msgstr ""<|MERGE_RESOLUTION|>--- conflicted
+++ resolved
@@ -7,10 +7,7 @@
 msgstr ""
 "Project-Id-Version: MapOSMatic\n"
 "Report-Msgid-Bugs-To: \n"
-<<<<<<< HEAD
-=======
 "POT-Creation-Date: 2018-10-16 22:26+0200\n"
->>>>>>> d36a2461
 "PO-Revision-Date: 2012-04-05 22:13+0000\n"
 "Last-Translator: FULL NAME <EMAIL@ADDRESS>\n"
 "Language-Team: Croatian (http://www.transifex.com/dittaeva/maposmatic/language/hr/)\n"
@@ -20,98 +17,6 @@
 "Language: hr\n"
 "Plural-Forms: nplurals=3; plural=n%10==1 && n%100!=11 ? 0 : n%10>=2 && n%10<=4 && (n%100<10 || n%100>=20) ? 1 : 2;\n"
 
-<<<<<<< HEAD
-#: ocitysmap/indexlib/indexer.py:163
-msgid "Places of worship"
-msgstr ""
-
-#: ocitysmap/indexlib/indexer.py:164
-msgid "Place of worship"
-msgstr ""
-
-#: ocitysmap/indexlib/indexer.py:165 ocitysmap/indexlib/indexer.py:166
-#: ocitysmap/indexlib/indexer.py:167 ocitysmap/indexlib/indexer.py:168
-#: ocitysmap/indexlib/indexer.py:169
-msgid "Education"
-msgstr ""
-
-#: ocitysmap/indexlib/indexer.py:165
-msgid "Kindergarten"
-msgstr ""
-
-#: ocitysmap/indexlib/indexer.py:166
-msgid "School"
-msgstr ""
-
-#: ocitysmap/indexlib/indexer.py:167
-msgid "College"
-msgstr ""
-
-#: ocitysmap/indexlib/indexer.py:168
-msgid "University"
-msgstr ""
-
-#: ocitysmap/indexlib/indexer.py:169
-msgid "Library"
-msgstr ""
-
-#: ocitysmap/indexlib/indexer.py:170 ocitysmap/indexlib/indexer.py:171
-#: ocitysmap/indexlib/indexer.py:172 ocitysmap/indexlib/indexer.py:174
-msgid "Public buildings"
-msgstr ""
-
-#: ocitysmap/indexlib/indexer.py:170
-msgid "Town hall"
-msgstr ""
-
-#: ocitysmap/indexlib/indexer.py:171
-msgid "Post office"
-msgstr ""
-
-#: ocitysmap/indexlib/indexer.py:173
-msgid "Public building"
-msgstr ""
-
-#: ocitysmap/indexlib/indexer.py:174
-msgid "Police"
-msgstr ""
-
-#: ocitysmap/indexlib/indexer.py:399
-msgid "Villages"
-msgstr ""
-
-#: ocitysmap/layoutlib/multi_page_renderer.py:470
-#, python-format
-msgid ""
-"Copyright © %(year)d MapOSMatic/OCitySMap developers.\n"
-"http://www.maposmatic.org\n"
-"\n"
-"Map data © %(year)d OpenStreetMap.org and contributors (cc-by-sa).\n"
-"http://www.openstreetmap.org\n"
-"\n"
-"Map rendered on: %(date)s. OSM data updated on: %(osmdate)s.\n"
-"The map may be incomplete or inaccurate. You can contribute to improve this map.\n"
-"See http://wiki.openstreetmap.org"
-msgstr ""
-
-#: ocitysmap/layoutlib/multi_page_renderer.py:485
-#: ocitysmap/layoutlib/single_page_renderers.py:303
-msgid "unknown"
-msgstr ""
-
-#: ocitysmap/layoutlib/multi_page_renderer.py:540
-msgid "This page is intentionally left blank."
-msgstr ""
-
-#: ocitysmap/layoutlib/single_page_renderers.py:290
-#, python-format
-msgid ""
-"Copyright © %(year)d MapOSMatic/OCitySMap developers. Map data © %(year)d OpenStreetMap.org and contributors (cc-by-sa).\n"
-"Map rendered on: %(date)s. OSM data updated on: %(osmdate)s. The map may be incomplete or inaccurate. You can contribute to improve this map. See http://wiki.openstreetmap.org"
-msgstr ""
-
-#: ocitysmap/layoutlib/single_page_renderers.py:643
-=======
 #: ocitysmap/indexlib/indexer.py:261
 msgid "Places of worship"
 msgstr ""
@@ -216,6 +121,5 @@
 msgstr ""
 
 #: ocitysmap/layoutlib/single_page_renderers.py:848
->>>>>>> d36a2461
 msgid "Test gettext"
 msgstr ""