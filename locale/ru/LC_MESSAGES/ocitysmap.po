# SOME DESCRIPTIVE TITLE.
# Copyright (C) YEAR THE PACKAGE'S COPYRIGHT HOLDER
# This file is distributed under the same license as the PACKAGE package.
<<<<<<< HEAD
# 
=======
>>>>>>> 2b6f6c38
# Translators:
# Nikolay Parukhin <parukhin@gmail.com>, 2015, 2019.
msgid ""
msgstr ""
"Project-Id-Version: MapOSMatic\n"
"Report-Msgid-Bugs-To: \n"
"POT-Creation-Date: 2018-10-16 22:26+0200\n"
"PO-Revision-Date: 2019-04-12 21:01+0000\n"
"Last-Translator: Nikolay Parukhin <parukhin@gmail.com>\n"
<<<<<<< HEAD
"Language-Team: Russian (http://www.transifex.com/dittaeva/maposmatic/language/ru/)\n"
"MIME-Version: 1.0\n"
"Content-Type: text/plain; charset=UTF-8\n"
"Content-Transfer-Encoding: 8bit\n"
"Language: ru\n"
"Plural-Forms: nplurals=4; plural=(n%10==1 && n%100!=11 ? 0 : n%10>=2 && n%10<=4 && (n%100<12 || n%100>14) ? 1 : n%10==0 || (n%10>=5 && n%10<=9) || (n%100>=11 && n%100<=14)? 2 : 3);\n"
=======
"Language-Team: Russian <http://translate.get-map.org/projects/maposmatic/"
"ocitysmap/ru/>\n"
"Language: ru\n"
"MIME-Version: 1.0\n"
"Content-Type: text/plain; charset=UTF-8\n"
"Content-Transfer-Encoding: 8bit\n"
"Plural-Forms: nplurals=4; plural=(n%10==1 && n%100!=11 ? 0 : n%10>=2 && "
"n%10<=4 && (n%100<12 || n%100>14) ? 1 : n%10==0 || (n%10>=5 && n%10<=9) || "
"(n%100>=11 && n%100<=14)? 2 : 3);\n"
"X-Generator: Weblate 3.5.1\n"
>>>>>>> 2b6f6c38

#: ocitysmap/indexlib/indexer.py:261
msgid "Places of worship"
msgstr "Религиозные места"

#: ocitysmap/indexlib/indexer.py:262
msgid "Place of worship"
msgstr "Религиозное место"

#: ocitysmap/indexlib/indexer.py:263 ocitysmap/indexlib/indexer.py:264
#: ocitysmap/indexlib/indexer.py:265 ocitysmap/indexlib/indexer.py:266
#: ocitysmap/indexlib/indexer.py:267
msgid "Education"
msgstr "Образование"

#: ocitysmap/indexlib/indexer.py:263
msgid "Kindergarten"
msgstr "Детский сад"

#: ocitysmap/indexlib/indexer.py:264
msgid "School"
msgstr "Школа"

#: ocitysmap/indexlib/indexer.py:265
msgid "College"
msgstr "Колледж"

#: ocitysmap/indexlib/indexer.py:266
msgid "University"
msgstr "Университет"

#: ocitysmap/indexlib/indexer.py:267
msgid "Library"
msgstr "Библиотека"

#: ocitysmap/indexlib/indexer.py:268 ocitysmap/indexlib/indexer.py:269
#: ocitysmap/indexlib/indexer.py:270 ocitysmap/indexlib/indexer.py:272
msgid "Public buildings"
msgstr "Публичные здания"

#: ocitysmap/indexlib/indexer.py:268
msgid "Town hall"
msgstr "Мэрия"

#: ocitysmap/indexlib/indexer.py:269
msgid "Post office"
msgstr "Почтовое отделение"

#: ocitysmap/indexlib/indexer.py:271
msgid "Public building"
msgstr "Публичное здание"

#: ocitysmap/indexlib/indexer.py:272
msgid "Police"
msgstr "Полиция"

#: ocitysmap/indexlib/indexer.py:503
msgid "Villages"
msgstr "Поселки"

#: ocitysmap/layoutlib/multi_page_renderer.py:584
#: ocitysmap/layoutlib/single_page_renderers.py:368
#, python-format
msgid "Copyright © %(year)d MapOSMatic/OCitySMap developers."
msgstr "© %(year)d разработчики MapOSMatic/OCitySMap."

#: ocitysmap/layoutlib/multi_page_renderer.py:586
#: ocitysmap/layoutlib/single_page_renderers.py:370
#, python-format
msgid ""
"Map data © %(year)d OpenStreetMap contributors (see http://osm.org/copyright)"
msgstr ""
"Данные карты © %(year)d участники OpenStreetMap.org (see http://osm.org/copyright)"

#: ocitysmap/layoutlib/multi_page_renderer.py:596
#: ocitysmap/layoutlib/single_page_renderers.py:380
msgid "Map styles:"
msgstr "Стили карты:"

#: ocitysmap/layoutlib/multi_page_renderer.py:599
#: ocitysmap/layoutlib/single_page_renderers.py:383
#, python-format
msgid "Map rendered on: %(date)s. OSM data updated on: %(osmdate)s."
msgstr "Карта отрисована: %(date)s. Данные OSM обновлены: %(osmdate)s."

#: ocitysmap/layoutlib/multi_page_renderer.py:601
#: ocitysmap/layoutlib/single_page_renderers.py:385
msgid "The map may be incomplete or inaccurate."
msgstr "Данные этой карты могут быть неполными или неточными."

#: ocitysmap/layoutlib/multi_page_renderer.py:608
#: ocitysmap/layoutlib/single_page_renderers.py:396
msgid "unknown"
msgstr "неизвестно"

#: ocitysmap/layoutlib/multi_page_renderer.py:663
msgid "This page is intentionally left blank."
msgstr "Эта страница намеренно оставлена пустой."

#: ocitysmap/layoutlib/single_page_renderers.py:430
msgid ""
<<<<<<< HEAD
"Copyright © %(year)d MapOSMatic/OCitySMap developers. Map data © %(year)d OpenStreetMap.org and contributors (cc-by-sa).\n"
"Map rendered on: %(date)s. OSM data updated on: %(osmdate)s. The map may be incomplete or inaccurate. You can contribute to improve this map. See http://wiki.openstreetmap.org"
msgstr "© %(year)d разработчики MapOSMatic/OCitySMap. Данные карты © %(year)d участники проекта OpenStreetMap.org (cc-by-sa).\nКарта отрисована: %(date)s. Данные OSM обновлены: %(osmdate)s. Данные этой карты могут быть неполными или неточными. Вы можете внести свой вклад в улучшение карты. См. http://wiki.openstreetmap.org"
=======
"Erstellt mit http://umgebungsplaene.osm-baustelle.de/  -  Kontakt: Hartmut "
"Holzgraefe (hartmut@php.net)"
msgstr ""
"Создано с помощью http://umgebungsplaene.osm-baustelle.de/  -  Контакты: "
"Hartmut Holzgraefe (hartmut@php.net)"
>>>>>>> 2b6f6c38

#: ocitysmap/layoutlib/single_page_renderers.py:848
msgid "Test gettext"
msgstr "Тест gettext"<|MERGE_RESOLUTION|>--- conflicted
+++ resolved
@@ -1,10 +1,6 @@
 # SOME DESCRIPTIVE TITLE.
 # Copyright (C) YEAR THE PACKAGE'S COPYRIGHT HOLDER
 # This file is distributed under the same license as the PACKAGE package.
-<<<<<<< HEAD
-# 
-=======
->>>>>>> 2b6f6c38
 # Translators:
 # Nikolay Parukhin <parukhin@gmail.com>, 2015, 2019.
 msgid ""
@@ -14,14 +10,6 @@
 "POT-Creation-Date: 2018-10-16 22:26+0200\n"
 "PO-Revision-Date: 2019-04-12 21:01+0000\n"
 "Last-Translator: Nikolay Parukhin <parukhin@gmail.com>\n"
-<<<<<<< HEAD
-"Language-Team: Russian (http://www.transifex.com/dittaeva/maposmatic/language/ru/)\n"
-"MIME-Version: 1.0\n"
-"Content-Type: text/plain; charset=UTF-8\n"
-"Content-Transfer-Encoding: 8bit\n"
-"Language: ru\n"
-"Plural-Forms: nplurals=4; plural=(n%10==1 && n%100!=11 ? 0 : n%10>=2 && n%10<=4 && (n%100<12 || n%100>14) ? 1 : n%10==0 || (n%10>=5 && n%10<=9) || (n%100>=11 && n%100<=14)? 2 : 3);\n"
-=======
 "Language-Team: Russian <http://translate.get-map.org/projects/maposmatic/"
 "ocitysmap/ru/>\n"
 "Language: ru\n"
@@ -32,7 +20,6 @@
 "n%10<=4 && (n%100<12 || n%100>14) ? 1 : n%10==0 || (n%10>=5 && n%10<=9) || "
 "(n%100>=11 && n%100<=14)? 2 : 3);\n"
 "X-Generator: Weblate 3.5.1\n"
->>>>>>> 2b6f6c38
 
 #: ocitysmap/indexlib/indexer.py:261
 msgid "Places of worship"
@@ -134,17 +121,11 @@
 
 #: ocitysmap/layoutlib/single_page_renderers.py:430
 msgid ""
-<<<<<<< HEAD
-"Copyright © %(year)d MapOSMatic/OCitySMap developers. Map data © %(year)d OpenStreetMap.org and contributors (cc-by-sa).\n"
-"Map rendered on: %(date)s. OSM data updated on: %(osmdate)s. The map may be incomplete or inaccurate. You can contribute to improve this map. See http://wiki.openstreetmap.org"
-msgstr "© %(year)d разработчики MapOSMatic/OCitySMap. Данные карты © %(year)d участники проекта OpenStreetMap.org (cc-by-sa).\nКарта отрисована: %(date)s. Данные OSM обновлены: %(osmdate)s. Данные этой карты могут быть неполными или неточными. Вы можете внести свой вклад в улучшение карты. См. http://wiki.openstreetmap.org"
-=======
 "Erstellt mit http://umgebungsplaene.osm-baustelle.de/  -  Kontakt: Hartmut "
 "Holzgraefe (hartmut@php.net)"
 msgstr ""
 "Создано с помощью http://umgebungsplaene.osm-baustelle.de/  -  Контакты: "
 "Hartmut Holzgraefe (hartmut@php.net)"
->>>>>>> 2b6f6c38
 
 #: ocitysmap/layoutlib/single_page_renderers.py:848
 msgid "Test gettext"
