--- conflicted
+++ resolved
@@ -10,11 +10,7 @@
 msgstr ""
 "Project-Id-Version: MapOSMatic\n"
 "Report-Msgid-Bugs-To: \n"
-<<<<<<< HEAD
 "POT-Creation-Date: 2022-11-06 13:36+0000\n"
-=======
-"POT-Creation-Date: 2022-11-01 11:15+0000\n"
->>>>>>> d66631e4
 "PO-Revision-Date: 2013-11-20 09:54+0000\n"
 "Last-Translator: Viktar Palstsiuk <vipals@gmail.com>\n"
 "Language-Team: Belarusian (http://www.transifex.com/dittaeva/maposmatic/"
@@ -27,7 +23,6 @@
 "%10<=4 && (n%100<12 || n%100>14) ? 1 : n%10==0 || (n%10>=5 && n%10<=9) || (n"
 "%100>=11 && n%100<=14)? 2 : 3);\n"
 
-<<<<<<< HEAD
 #: ocitysmap/indexlib/NotesIndex.py:46
 msgid "OSM Notes index"
 msgstr ""
@@ -45,22 +40,23 @@
 msgid "Streets and selected amenities"
 msgstr ""
 
-#: ocitysmap/indexlib/StreetIndex.py:90
+#: ocitysmap/indexlib/StreetIndex.py:90 ocitysmap/indexlib/StreetIndex.py:89
 msgid "Places of worship"
 msgstr "Культавыя месцы"
 
 #: ocitysmap/indexlib/StreetIndex.py:91 ocitysmap/indexlib/StreetIndex.py:92
 #: ocitysmap/indexlib/StreetIndex.py:93 ocitysmap/indexlib/StreetIndex.py:94
-#: ocitysmap/indexlib/StreetIndex.py:95
+#: ocitysmap/indexlib/StreetIndex.py:95 ocitysmap/indexlib/StreetIndex.py:90
 msgid "Education"
 msgstr "Адукацыя"
 
 #: ocitysmap/indexlib/StreetIndex.py:96 ocitysmap/indexlib/StreetIndex.py:97
 #: ocitysmap/indexlib/StreetIndex.py:98 ocitysmap/indexlib/StreetIndex.py:99
+#: ocitysmap/indexlib/StreetIndex.py:95
 msgid "Public buildings"
 msgstr "Грамадскія будынкі"
 
-#: ocitysmap/indexlib/StreetIndex.py:241
+#: ocitysmap/indexlib/StreetIndex.py:241 ocitysmap/indexlib/StreetIndex.py:238
 msgid "Villages"
 msgstr "Вёскі"
 
@@ -125,14 +121,17 @@
 msgstr ""
 
 #: ocitysmap/layoutlib/single_page_renderers.py:464
+#: ocitysmap/layoutlib/single_page_renderers.py:463
 msgid "Map styles:"
 msgstr ""
 
 #: ocitysmap/layoutlib/single_page_renderers.py:468
+#: ocitysmap/layoutlib/single_page_renderers.py:467
 msgid "Data sources:"
 msgstr ""
 
 #: ocitysmap/layoutlib/single_page_renderers.py:869
+#: ocitysmap/layoutlib/single_page_renderers.py:868
 msgid "Test gettext"
 msgstr "Тэст gettext"
 
@@ -146,81 +145,45 @@
 msgid ""
 "Map data © %(osmyear)d OpenStreetMap contributors (see https://osm.org/"
 "copyright)"
-=======
-#: ocitysmap/indexlib/StreetIndex.py:89
-msgid "Places of worship"
-msgstr "Культавыя месцы"
-
-#: ocitysmap/indexlib/StreetIndex.py:90 ocitysmap/indexlib/StreetIndex.py:91
-#: ocitysmap/indexlib/StreetIndex.py:92 ocitysmap/indexlib/StreetIndex.py:93
-#: ocitysmap/indexlib/StreetIndex.py:94
-msgid "Education"
-msgstr "Адукацыя"
-
-#: ocitysmap/indexlib/StreetIndex.py:95 ocitysmap/indexlib/StreetIndex.py:96
-#: ocitysmap/indexlib/StreetIndex.py:97 ocitysmap/indexlib/StreetIndex.py:98
-msgid "Public buildings"
-msgstr "Грамадскія будынкі"
-
-#: ocitysmap/indexlib/StreetIndex.py:238
-msgid "Villages"
-msgstr "Вёскі"
-
+msgstr ""
+"Картаграфічныя дадзеныя © %(year)d OpenStreetMap.org і ўдзельнікі (http://"
+"osm.org/copyright)."
+
+#: ocitysmap/layoutlib/multi_page_renderer.py:91
+msgid "A multi-page layout."
+msgstr ""
+
+#: ocitysmap/layoutlib/multi_page_renderer.py:751
 #: ocitysmap/layoutlib/multi_page_renderer.py:750
 msgid "Map style(s):"
->>>>>>> d66631e4
-msgstr ""
-
-<<<<<<< HEAD
-#: ocitysmap/layoutlib/multi_page_renderer.py:91
-msgid "A multi-page layout."
-msgstr ""
-
-#: ocitysmap/layoutlib/multi_page_renderer.py:751
-msgid "Map style(s):"
 msgstr ""
 
 #: ocitysmap/layoutlib/multi_page_renderer.py:755
-msgid "Data source(s):"
-msgstr ""
-
-#: ocitysmap/layoutlib/multi_page_renderer.py:780
-msgid "Front page"
-msgstr ""
-
-#: ocitysmap/layoutlib/multi_page_renderer.py:859
-msgid "Contents"
-msgstr ""
-
-#: ocitysmap/layoutlib/multi_page_renderer.py:908
-msgid "Overview"
-msgstr ""
-
-#: ocitysmap/layoutlib/multi_page_renderer.py:1156
-=======
 #: ocitysmap/layoutlib/multi_page_renderer.py:754
 msgid "Data source(s):"
 msgstr ""
 
+#: ocitysmap/layoutlib/multi_page_renderer.py:780
 #: ocitysmap/layoutlib/multi_page_renderer.py:779
 msgid "Front page"
 msgstr ""
 
+#: ocitysmap/layoutlib/multi_page_renderer.py:859
 #: ocitysmap/layoutlib/multi_page_renderer.py:858
 msgid "Contents"
 msgstr ""
 
+#: ocitysmap/layoutlib/multi_page_renderer.py:908
 #: ocitysmap/layoutlib/multi_page_renderer.py:907
 msgid "Overview"
 msgstr ""
 
+#: ocitysmap/layoutlib/multi_page_renderer.py:1156
 #: ocitysmap/layoutlib/multi_page_renderer.py:1155
->>>>>>> d66631e4
 #, python-format
 msgid "Map page %d"
 msgstr ""
 
-<<<<<<< HEAD
 #: ocitysmap/layoutlib/tk25.py:61
 msgid "German TK25 'Messtischblatt' style"
 msgstr ""
@@ -270,71 +233,6 @@
 
 #~ msgid "Police"
 #~ msgstr "Міліцыя"
-
-#~ msgid "Map rendered on: %(date)s. OSM data updated on: %(osmdate)s."
-#~ msgstr "Мапа створана: %(date)s. Дадзеныя OSM абноўлены: %(osmdate)s."
-
-#~ msgid "The map may be incomplete or inaccurate."
-#~ msgstr "Мапа можа быць няпоўнай або недакладнай."
-
-#~ msgid "unknown"
-#~ msgstr "невядома"
-
-#~ msgid "This page is intentionally left blank."
-#~ msgstr "Гэтая старонка наўмысна пакінута пустой."
-=======
-#: ocitysmap/layoutlib/single_page_renderers.py:463
-msgid "Map styles:"
-msgstr ""
-
-#: ocitysmap/layoutlib/single_page_renderers.py:467
-msgid "Data sources:"
-msgstr ""
-
-#: ocitysmap/layoutlib/single_page_renderers.py:868
-msgid "Test gettext"
-msgstr "Тэст gettext"
->>>>>>> d66631e4
-
-#~ msgid "Place of worship"
-#~ msgstr "Культавае месца"
-
-#~ msgid "Kindergarten"
-#~ msgstr "Дзіцячы сад"
-
-#~ msgid "School"
-#~ msgstr "Школа"
-
-#~ msgid "College"
-#~ msgstr "Каледж"
-
-#~ msgid "University"
-#~ msgstr "Універсітэт"
-
-#~ msgid "Library"
-#~ msgstr "Бібліятэка"
-
-#~ msgid "Town hall"
-#~ msgstr "Ратуша"
-
-#~ msgid "Post office"
-#~ msgstr "Пошта"
-
-#~ msgid "Public building"
-#~ msgstr "Грамадскі будынак"
-
-#~ msgid "Police"
-#~ msgstr "Міліцыя"
-
-#~ msgid "Copyright © %(year)d MapOSMatic/OCitySMap developers."
-#~ msgstr "Аўтарскія правы © %(year)d Распрацоўшчыкі MapOSMatic/OCitySMap."
-
-#~ msgid ""
-#~ "Map data © %(year)d OpenStreetMap contributors (see http://osm.org/"
-#~ "copyright)"
-#~ msgstr ""
-#~ "Картаграфічныя дадзеныя © %(year)d OpenStreetMap.org і ўдзельнікі (http://"
-#~ "osm.org/copyright)."
 
 #~ msgid "Map rendered on: %(date)s. OSM data updated on: %(osmdate)s."
 #~ msgstr "Мапа створана: %(date)s. Дадзеныя OSM абноўлены: %(osmdate)s."
@@ -360,4 +258,14 @@
 #~ "sa).\n"
 #~ "Мапа створана: %(date)s. Дадзеныя OSM абноўлены: %(osmdate)s. Мапа можа "
 #~ "быць няпоўнай або недакладнай. Вы можаце ўдзельнічаць у паляпшэнні мапы. "
-#~ "Гл. http://wiki.openstreetmap.org"+#~ "Гл. http://wiki.openstreetmap.org"
+
+#~ msgid "Copyright © %(year)d MapOSMatic/OCitySMap developers."
+#~ msgstr "Аўтарскія правы © %(year)d Распрацоўшчыкі MapOSMatic/OCitySMap."
+
+#~ msgid ""
+#~ "Map data © %(year)d OpenStreetMap contributors (see http://osm.org/"
+#~ "copyright)"
+#~ msgstr ""
+#~ "Картаграфічныя дадзеныя © %(year)d OpenStreetMap.org і ўдзельнікі (http://"
+#~ "osm.org/copyright)."